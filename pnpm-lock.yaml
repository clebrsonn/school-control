lockfileVersion: '9.0'

settings:
  autoInstallPeers: true
  excludeLinksFromLockfile: false

overrides:
  '@hyteck/shared': link:shared

importers:

  .:
    dependencies:
      '@hyteck/shared':
        specifier: link:shared
        version: link:shared
      '@types/react':
        specifier: ^18.3.19
        version: 18.3.19
      '@types/react-dom':
        specifier: ^18.3.5
        version: 18.3.5(@types/react@18.3.19)
      concurrently:
        specifier: ^9.1.2
        version: 9.1.2
<<<<<<< HEAD
=======
    devDependencies:
      typescript:
        specifier: ^5.8.2
        version: 5.8.2
      typescript-eslint:
        specifier: ^8.27.0
        version: 8.27.0(eslint@9.22.0)(typescript@5.8.2)
>>>>>>> 2d53f812

  backend:
    dependencies:
      '@hyteck/shared':
        specifier: link:../shared
        version: link:../shared
      '@types/multer':
        specifier: ^1.4.12
        version: 1.4.12
      cors:
        specifier: ^2.8.5
        version: 2.8.5
      dotenv:
        specifier: ^16.4.7
        version: 16.4.7
      express:
        specifier: ^4.21.2
        version: 4.21.2
      jsonwebtoken:
        specifier: ^9.0.2
        version: 9.0.2
      mongoose:
        specifier: ^8.9.5
        version: 8.12.1
      morgan:
        specifier: ^1.10.0
        version: 1.10.0
      multer:
        specifier: 1.4.5-lts.2
        version: 1.4.5-lts.2
      node-cron:
        specifier: ^3.0.3
        version: 3.0.3
      winston:
        specifier: ^3.17.0
        version: 3.17.0
    devDependencies:
      '@types/cors':
        specifier: ^2.8.17
        version: 2.8.17
      '@types/express':
        specifier: ^5.0.0
        version: 5.0.0
      '@types/jsonwebtoken':
        specifier: ^9.0.9
        version: 9.0.9
      '@types/node':
        specifier: ^22.10.10
        version: 22.13.10
      '@types/node-cron':
        specifier: ^3.0.11
        version: 3.0.11
      nodemon:
        specifier: ^3.1.9
        version: 3.1.9
      ts-node:
        specifier: ^10.9.2
        version: 10.9.2(@types/node@22.13.10)(typescript@5.8.2)

  front-end:
    dependencies:
      '@hyteck/shared':
        specifier: link:../shared
        version: link:../shared
      '@types/multer':
        specifier: ^1.4.12
        version: 1.4.12
      axios:
        specifier: ^1.7.9
        version: 1.8.2
      bootstrap:
        specifier: ^5.3.3
        version: 5.3.3(@popperjs/core@2.11.8)
      chart.js:
        specifier: ^4.4.8
        version: 4.4.8
      dotenv:
        specifier: ^16.4.7
        version: 16.4.7
      react:
        specifier: ^18.3.1
        version: 18.3.1
      react-bootstrap:
        specifier: ^2.10.8
        version: 2.10.9(@types/react@18.3.18)(react-dom@18.3.1(react@18.3.1))(react@18.3.1)
      react-chartjs-2:
        specifier: ^5.3.0
        version: 5.3.0(chart.js@4.4.8)(react@18.3.1)
      react-dom:
        specifier: ^18.3.1
        version: 18.3.1(react@18.3.1)
      react-modal:
        specifier: ^3.16.3
        version: 3.16.3(react-dom@18.3.1(react@18.3.1))(react@18.3.1)
      react-router-dom:
        specifier: ^7.1.3
        version: 7.3.0(react-dom@18.3.1(react@18.3.1))(react@18.3.1)
      react-toastify:
        specifier: ^11.0.3
        version: 11.0.5(react-dom@18.3.1(react@18.3.1))(react@18.3.1)
    devDependencies:
      '@eslint/js':
        specifier: ^9.17.0
        version: 9.22.0
      '@types/node':
        specifier: ^22.10.10
        version: 22.13.10
      '@types/react':
        specifier: ^18.3.18
        version: 18.3.18
      '@types/react-dom':
        specifier: ^18.3.5
        version: 18.3.5(@types/react@18.3.18)
      '@vitejs/plugin-react':
        specifier: ^4.3.4
        version: 4.3.4(vite@6.2.1(@types/node@22.13.10)(yaml@2.7.0))
      eslint:
        specifier: ^9.17.0
        version: 9.22.0
      eslint-plugin-react-hooks:
        specifier: ^5.0.0
        version: 5.2.0(eslint@9.22.0)
      eslint-plugin-react-refresh:
        specifier: ^0.4.16
        version: 0.4.19(eslint@9.22.0)
      globals:
        specifier: ^15.14.0
        version: 15.15.0
      vite:
        specifier: ^6.0.5
        version: 6.2.1(@types/node@22.13.10)(yaml@2.7.0)
      vite-tsconfig-paths:
        specifier: ^5.1.4
        version: 5.1.4(typescript@5.8.2)(vite@6.2.1(@types/node@22.13.10)(yaml@2.7.0))

  shared:
    dependencies:
      bcryptjs:
        specifier: ^3.0.2
        version: 3.0.2
      mongoose:
        specifier: ^8.9.5
        version: 8.12.1
    devDependencies:
      '@types/bcrypt':
        specifier: ^5.0.2
        version: 5.0.2

packages:

  '@ampproject/remapping@2.3.0':
    resolution: {integrity: sha512-30iZtAPgz+LTIYoeivqYo853f02jBYSd5uGnGpkFV0M3xOt9aN73erkgYAmZU43x4VfqcnLxW9Kpg3R5LC4YYw==}
    engines: {node: '>=6.0.0'}

  '@babel/code-frame@7.26.2':
    resolution: {integrity: sha512-RJlIHRueQgwWitWgF8OdFYGZX328Ax5BCemNGlqHfplnRT9ESi8JkFlvaVYbS+UubVY6dpv87Fs2u5M29iNFVQ==}
    engines: {node: '>=6.9.0'}

  '@babel/compat-data@7.26.8':
    resolution: {integrity: sha512-oH5UPLMWR3L2wEFLnFJ1TZXqHufiTKAiLfqw5zkhS4dKXLJ10yVztfil/twG8EDTA4F/tvVNw9nOl4ZMslB8rQ==}
    engines: {node: '>=6.9.0'}

  '@babel/core@7.26.9':
    resolution: {integrity: sha512-lWBYIrF7qK5+GjY5Uy+/hEgp8OJWOD/rpy74GplYRhEauvbHDeFB8t5hPOZxCZ0Oxf4Cc36tK51/l3ymJysrKw==}
    engines: {node: '>=6.9.0'}

  '@babel/generator@7.26.9':
    resolution: {integrity: sha512-kEWdzjOAUMW4hAyrzJ0ZaTOu9OmpyDIQicIh0zg0EEcEkYXZb2TjtBhnHi2ViX7PKwZqF4xwqfAm299/QMP3lg==}
    engines: {node: '>=6.9.0'}

  '@babel/helper-compilation-targets@7.26.5':
    resolution: {integrity: sha512-IXuyn5EkouFJscIDuFF5EsiSolseme1s0CZB+QxVugqJLYmKdxI1VfIBOst0SUu4rnk2Z7kqTwmoO1lp3HIfnA==}
    engines: {node: '>=6.9.0'}

  '@babel/helper-module-imports@7.25.9':
    resolution: {integrity: sha512-tnUA4RsrmflIM6W6RFTLFSXITtl0wKjgpnLgXyowocVPrbYrLUXSBXDgTs8BlbmIzIdlBySRQjINYs2BAkiLtw==}
    engines: {node: '>=6.9.0'}

  '@babel/helper-module-transforms@7.26.0':
    resolution: {integrity: sha512-xO+xu6B5K2czEnQye6BHA7DolFFmS3LB7stHZFaOLb1pAwO1HWLS8fXA+eh0A2yIvltPVmx3eNNDBJA2SLHXFw==}
    engines: {node: '>=6.9.0'}
    peerDependencies:
      '@babel/core': ^7.0.0

  '@babel/helper-plugin-utils@7.26.5':
    resolution: {integrity: sha512-RS+jZcRdZdRFzMyr+wcsaqOmld1/EqTghfaBGQQd/WnRdzdlvSZ//kF7U8VQTxf1ynZ4cjUcYgjVGx13ewNPMg==}
    engines: {node: '>=6.9.0'}

  '@babel/helper-string-parser@7.25.9':
    resolution: {integrity: sha512-4A/SCr/2KLd5jrtOMFzaKjVtAei3+2r/NChoBNoZ3EyP/+GlhoaEGoWOZUmFmoITP7zOJyHIMm+DYRd8o3PvHA==}
    engines: {node: '>=6.9.0'}

  '@babel/helper-validator-identifier@7.25.9':
    resolution: {integrity: sha512-Ed61U6XJc3CVRfkERJWDz4dJwKe7iLmmJsbOGu9wSloNSFttHV0I8g6UAgb7qnK5ly5bGLPd4oXZlxCdANBOWQ==}
    engines: {node: '>=6.9.0'}

  '@babel/helper-validator-option@7.25.9':
    resolution: {integrity: sha512-e/zv1co8pp55dNdEcCynfj9X7nyUKUXoUEwfXqaZt0omVOmDe9oOTdKStH4GmAw6zxMFs50ZayuMfHDKlO7Tfw==}
    engines: {node: '>=6.9.0'}

  '@babel/helpers@7.26.9':
    resolution: {integrity: sha512-Mz/4+y8udxBKdmzt/UjPACs4G3j5SshJJEFFKxlCGPydG4JAHXxjWjAwjd09tf6oINvl1VfMJo+nB7H2YKQ0dA==}
    engines: {node: '>=6.9.0'}

  '@babel/parser@7.26.9':
    resolution: {integrity: sha512-81NWa1njQblgZbQHxWHpxxCzNsa3ZwvFqpUg7P+NNUU6f3UU2jBEg4OlF/J6rl8+PQGh1q6/zWScd001YwcA5A==}
    engines: {node: '>=6.0.0'}
    hasBin: true

  '@babel/plugin-transform-react-jsx-self@7.25.9':
    resolution: {integrity: sha512-y8quW6p0WHkEhmErnfe58r7x0A70uKphQm8Sp8cV7tjNQwK56sNVK0M73LK3WuYmsuyrftut4xAkjjgU0twaMg==}
    engines: {node: '>=6.9.0'}
    peerDependencies:
      '@babel/core': ^7.0.0-0

  '@babel/plugin-transform-react-jsx-source@7.25.9':
    resolution: {integrity: sha512-+iqjT8xmXhhYv4/uiYd8FNQsraMFZIfxVSqxxVSZP0WbbSAWvBXAul0m/zu+7Vv4O/3WtApy9pmaTMiumEZgfg==}
    engines: {node: '>=6.9.0'}
    peerDependencies:
      '@babel/core': ^7.0.0-0

  '@babel/runtime@7.26.9':
    resolution: {integrity: sha512-aA63XwOkcl4xxQa3HjPMqOP6LiK0ZDv3mUPYEFXkpHbaFjtGggE1A61FjFzJnB+p7/oy2gA8E+rcBNl/zC1tMg==}
    engines: {node: '>=6.9.0'}

  '@babel/template@7.26.9':
    resolution: {integrity: sha512-qyRplbeIpNZhmzOysF/wFMuP9sctmh2cFzRAZOn1YapxBsE1i9bJIY586R/WBLfLcmcBlM8ROBiQURnnNy+zfA==}
    engines: {node: '>=6.9.0'}

  '@babel/traverse@7.26.9':
    resolution: {integrity: sha512-ZYW7L+pL8ahU5fXmNbPF+iZFHCv5scFak7MZ9bwaRPLUhHh7QQEMjZUg0HevihoqCM5iSYHN61EyCoZvqC+bxg==}
    engines: {node: '>=6.9.0'}

  '@babel/types@7.26.9':
    resolution: {integrity: sha512-Y3IR1cRnOxOCDvMmNiym7XpXQ93iGDDPHx+Zj+NM+rg0fBaShfQLkg+hKPaZCEvg5N/LeCo4+Rj/i3FuJsIQaw==}
    engines: {node: '>=6.9.0'}

  '@colors/colors@1.6.0':
    resolution: {integrity: sha512-Ir+AOibqzrIsL6ajt3Rz3LskB7OiMVHqltZmspbW/TJuTVuyOMirVqAkjfY6JISiLHgyNqicAC8AyHHGzNd/dA==}
    engines: {node: '>=0.1.90'}

  '@cspotcode/source-map-support@0.8.1':
    resolution: {integrity: sha512-IchNf6dN4tHoMFIn/7OE8LWZ19Y6q/67Bmf6vnGREv8RSbBVb9LPJxEcnwrcwX6ixSvaiGoomAUvu4YSxXrVgw==}
    engines: {node: '>=12'}

  '@dabh/diagnostics@2.0.3':
    resolution: {integrity: sha512-hrlQOIi7hAfzsMqlGSFyVucrx38O+j6wiGOf//H2ecvIEqYN4ADBSS2iLMh5UFyDunCNniUIPk/q3riFv45xRA==}

  '@esbuild/aix-ppc64@0.25.0':
    resolution: {integrity: sha512-O7vun9Sf8DFjH2UtqK8Ku3LkquL9SZL8OLY1T5NZkA34+wG3OQF7cl4Ql8vdNzM6fzBbYfLaiRLIOZ+2FOCgBQ==}
    engines: {node: '>=18'}
    cpu: [ppc64]
    os: [aix]

  '@esbuild/android-arm64@0.25.0':
    resolution: {integrity: sha512-grvv8WncGjDSyUBjN9yHXNt+cq0snxXbDxy5pJtzMKGmmpPxeAmAhWxXI+01lU5rwZomDgD3kJwulEnhTRUd6g==}
    engines: {node: '>=18'}
    cpu: [arm64]
    os: [android]

  '@esbuild/android-arm@0.25.0':
    resolution: {integrity: sha512-PTyWCYYiU0+1eJKmw21lWtC+d08JDZPQ5g+kFyxP0V+es6VPPSUhM6zk8iImp2jbV6GwjX4pap0JFbUQN65X1g==}
    engines: {node: '>=18'}
    cpu: [arm]
    os: [android]

  '@esbuild/android-x64@0.25.0':
    resolution: {integrity: sha512-m/ix7SfKG5buCnxasr52+LI78SQ+wgdENi9CqyCXwjVR2X4Jkz+BpC3le3AoBPYTC9NHklwngVXvbJ9/Akhrfg==}
    engines: {node: '>=18'}
    cpu: [x64]
    os: [android]

  '@esbuild/darwin-arm64@0.25.0':
    resolution: {integrity: sha512-mVwdUb5SRkPayVadIOI78K7aAnPamoeFR2bT5nszFUZ9P8UpK4ratOdYbZZXYSqPKMHfS1wdHCJk1P1EZpRdvw==}
    engines: {node: '>=18'}
    cpu: [arm64]
    os: [darwin]

  '@esbuild/darwin-x64@0.25.0':
    resolution: {integrity: sha512-DgDaYsPWFTS4S3nWpFcMn/33ZZwAAeAFKNHNa1QN0rI4pUjgqf0f7ONmXf6d22tqTY+H9FNdgeaAa+YIFUn2Rg==}
    engines: {node: '>=18'}
    cpu: [x64]
    os: [darwin]

  '@esbuild/freebsd-arm64@0.25.0':
    resolution: {integrity: sha512-VN4ocxy6dxefN1MepBx/iD1dH5K8qNtNe227I0mnTRjry8tj5MRk4zprLEdG8WPyAPb93/e4pSgi1SoHdgOa4w==}
    engines: {node: '>=18'}
    cpu: [arm64]
    os: [freebsd]

  '@esbuild/freebsd-x64@0.25.0':
    resolution: {integrity: sha512-mrSgt7lCh07FY+hDD1TxiTyIHyttn6vnjesnPoVDNmDfOmggTLXRv8Id5fNZey1gl/V2dyVK1VXXqVsQIiAk+A==}
    engines: {node: '>=18'}
    cpu: [x64]
    os: [freebsd]

  '@esbuild/linux-arm64@0.25.0':
    resolution: {integrity: sha512-9QAQjTWNDM/Vk2bgBl17yWuZxZNQIF0OUUuPZRKoDtqF2k4EtYbpyiG5/Dk7nqeK6kIJWPYldkOcBqjXjrUlmg==}
    engines: {node: '>=18'}
    cpu: [arm64]
    os: [linux]

  '@esbuild/linux-arm@0.25.0':
    resolution: {integrity: sha512-vkB3IYj2IDo3g9xX7HqhPYxVkNQe8qTK55fraQyTzTX/fxaDtXiEnavv9geOsonh2Fd2RMB+i5cbhu2zMNWJwg==}
    engines: {node: '>=18'}
    cpu: [arm]
    os: [linux]

  '@esbuild/linux-ia32@0.25.0':
    resolution: {integrity: sha512-43ET5bHbphBegyeqLb7I1eYn2P/JYGNmzzdidq/w0T8E2SsYL1U6un2NFROFRg1JZLTzdCoRomg8Rvf9M6W6Gg==}
    engines: {node: '>=18'}
    cpu: [ia32]
    os: [linux]

  '@esbuild/linux-loong64@0.25.0':
    resolution: {integrity: sha512-fC95c/xyNFueMhClxJmeRIj2yrSMdDfmqJnyOY4ZqsALkDrrKJfIg5NTMSzVBr5YW1jf+l7/cndBfP3MSDpoHw==}
    engines: {node: '>=18'}
    cpu: [loong64]
    os: [linux]

  '@esbuild/linux-mips64el@0.25.0':
    resolution: {integrity: sha512-nkAMFju7KDW73T1DdH7glcyIptm95a7Le8irTQNO/qtkoyypZAnjchQgooFUDQhNAy4iu08N79W4T4pMBwhPwQ==}
    engines: {node: '>=18'}
    cpu: [mips64el]
    os: [linux]

  '@esbuild/linux-ppc64@0.25.0':
    resolution: {integrity: sha512-NhyOejdhRGS8Iwv+KKR2zTq2PpysF9XqY+Zk77vQHqNbo/PwZCzB5/h7VGuREZm1fixhs4Q/qWRSi5zmAiO4Fw==}
    engines: {node: '>=18'}
    cpu: [ppc64]
    os: [linux]

  '@esbuild/linux-riscv64@0.25.0':
    resolution: {integrity: sha512-5S/rbP5OY+GHLC5qXp1y/Mx//e92L1YDqkiBbO9TQOvuFXM+iDqUNG5XopAnXoRH3FjIUDkeGcY1cgNvnXp/kA==}
    engines: {node: '>=18'}
    cpu: [riscv64]
    os: [linux]

  '@esbuild/linux-s390x@0.25.0':
    resolution: {integrity: sha512-XM2BFsEBz0Fw37V0zU4CXfcfuACMrppsMFKdYY2WuTS3yi8O1nFOhil/xhKTmE1nPmVyvQJjJivgDT+xh8pXJA==}
    engines: {node: '>=18'}
    cpu: [s390x]
    os: [linux]

  '@esbuild/linux-x64@0.25.0':
    resolution: {integrity: sha512-9yl91rHw/cpwMCNytUDxwj2XjFpxML0y9HAOH9pNVQDpQrBxHy01Dx+vaMu0N1CKa/RzBD2hB4u//nfc+Sd3Cw==}
    engines: {node: '>=18'}
    cpu: [x64]
    os: [linux]

  '@esbuild/netbsd-arm64@0.25.0':
    resolution: {integrity: sha512-RuG4PSMPFfrkH6UwCAqBzauBWTygTvb1nxWasEJooGSJ/NwRw7b2HOwyRTQIU97Hq37l3npXoZGYMy3b3xYvPw==}
    engines: {node: '>=18'}
    cpu: [arm64]
    os: [netbsd]

  '@esbuild/netbsd-x64@0.25.0':
    resolution: {integrity: sha512-jl+qisSB5jk01N5f7sPCsBENCOlPiS/xptD5yxOx2oqQfyourJwIKLRA2yqWdifj3owQZCL2sn6o08dBzZGQzA==}
    engines: {node: '>=18'}
    cpu: [x64]
    os: [netbsd]

  '@esbuild/openbsd-arm64@0.25.0':
    resolution: {integrity: sha512-21sUNbq2r84YE+SJDfaQRvdgznTD8Xc0oc3p3iW/a1EVWeNj/SdUCbm5U0itZPQYRuRTW20fPMWMpcrciH2EJw==}
    engines: {node: '>=18'}
    cpu: [arm64]
    os: [openbsd]

  '@esbuild/openbsd-x64@0.25.0':
    resolution: {integrity: sha512-2gwwriSMPcCFRlPlKx3zLQhfN/2WjJ2NSlg5TKLQOJdV0mSxIcYNTMhk3H3ulL/cak+Xj0lY1Ym9ysDV1igceg==}
    engines: {node: '>=18'}
    cpu: [x64]
    os: [openbsd]

  '@esbuild/sunos-x64@0.25.0':
    resolution: {integrity: sha512-bxI7ThgLzPrPz484/S9jLlvUAHYMzy6I0XiU1ZMeAEOBcS0VePBFxh1JjTQt3Xiat5b6Oh4x7UC7IwKQKIJRIg==}
    engines: {node: '>=18'}
    cpu: [x64]
    os: [sunos]

  '@esbuild/win32-arm64@0.25.0':
    resolution: {integrity: sha512-ZUAc2YK6JW89xTbXvftxdnYy3m4iHIkDtK3CLce8wg8M2L+YZhIvO1DKpxrd0Yr59AeNNkTiic9YLf6FTtXWMw==}
    engines: {node: '>=18'}
    cpu: [arm64]
    os: [win32]

  '@esbuild/win32-ia32@0.25.0':
    resolution: {integrity: sha512-eSNxISBu8XweVEWG31/JzjkIGbGIJN/TrRoiSVZwZ6pkC6VX4Im/WV2cz559/TXLcYbcrDN8JtKgd9DJVIo8GA==}
    engines: {node: '>=18'}
    cpu: [ia32]
    os: [win32]

  '@esbuild/win32-x64@0.25.0':
    resolution: {integrity: sha512-ZENoHJBxA20C2zFzh6AI4fT6RraMzjYw4xKWemRTRmRVtN9c5DcH9r/f2ihEkMjOW5eGgrwCslG/+Y/3bL+DHQ==}
    engines: {node: '>=18'}
    cpu: [x64]
    os: [win32]

  '@eslint-community/eslint-utils@4.4.1':
    resolution: {integrity: sha512-s3O3waFUrMV8P/XaF/+ZTp1X9XBZW1a4B97ZnjQF2KYWaFD2A8KyFBsrsfSjEmjn3RGWAIuvlneuZm3CUK3jbA==}
    engines: {node: ^12.22.0 || ^14.17.0 || >=16.0.0}
    peerDependencies:
      eslint: ^6.0.0 || ^7.0.0 || >=8.0.0

  '@eslint-community/eslint-utils@4.5.1':
    resolution: {integrity: sha512-soEIOALTfTK6EjmKMMoLugwaP0rzkad90iIWd1hMO9ARkSAyjfMfkRRhLvD5qH7vvM0Cg72pieUfR6yh6XxC4w==}
    engines: {node: ^12.22.0 || ^14.17.0 || >=16.0.0}
    peerDependencies:
      eslint: ^6.0.0 || ^7.0.0 || >=8.0.0

  '@eslint-community/regexpp@4.12.1':
    resolution: {integrity: sha512-CCZCDJuduB9OUkFkY2IgppNZMi2lBQgD2qzwXkEia16cge2pijY/aXi96CJMquDMn3nJdlPV1A5KrJEXwfLNzQ==}
    engines: {node: ^12.0.0 || ^14.0.0 || >=16.0.0}

  '@eslint/config-array@0.19.2':
    resolution: {integrity: sha512-GNKqxfHG2ySmJOBSHg7LxeUx4xpuCoFjacmlCoYWEbaPXLwvfIjixRI12xCQZeULksQb23uiA8F40w5TojpV7w==}
    engines: {node: ^18.18.0 || ^20.9.0 || >=21.1.0}

  '@eslint/config-helpers@0.1.0':
    resolution: {integrity: sha512-kLrdPDJE1ckPo94kmPPf9Hfd0DU0Jw6oKYrhe+pwSC0iTUInmTa+w6fw8sGgcfkFJGNdWOUeOaDM4quW4a7OkA==}
    engines: {node: ^18.18.0 || ^20.9.0 || >=21.1.0}

  '@eslint/core@0.12.0':
    resolution: {integrity: sha512-cmrR6pytBuSMTaBweKoGMwu3EiHiEC+DoyupPmlZ0HxBJBtIxwe+j/E4XPIKNx+Q74c8lXKPwYawBf5glsTkHg==}
    engines: {node: ^18.18.0 || ^20.9.0 || >=21.1.0}

  '@eslint/eslintrc@3.3.0':
    resolution: {integrity: sha512-yaVPAiNAalnCZedKLdR21GOGILMLKPyqSLWaAjQFvYA2i/ciDi8ArYVr69Anohb6cH2Ukhqti4aFnYyPm8wdwQ==}
    engines: {node: ^18.18.0 || ^20.9.0 || >=21.1.0}

  '@eslint/js@9.22.0':
    resolution: {integrity: sha512-vLFajx9o8d1/oL2ZkpMYbkLv8nDB6yaIwFNt7nI4+I80U/z03SxmfOMsLbvWr3p7C+Wnoh//aOu2pQW8cS0HCQ==}
    engines: {node: ^18.18.0 || ^20.9.0 || >=21.1.0}

  '@eslint/object-schema@2.1.6':
    resolution: {integrity: sha512-RBMg5FRL0I0gs51M/guSAj5/e14VQ4tpZnQNWwuDT66P14I43ItmPfIZRhO9fUVIPOAQXU47atlywZ/czoqFPA==}
    engines: {node: ^18.18.0 || ^20.9.0 || >=21.1.0}

  '@eslint/plugin-kit@0.2.7':
    resolution: {integrity: sha512-JubJ5B2pJ4k4yGxaNLdbjrnk9d/iDz6/q8wOilpIowd6PJPgaxCuHBnBszq7Ce2TyMrywm5r4PnKm6V3iiZF+g==}
    engines: {node: ^18.18.0 || ^20.9.0 || >=21.1.0}

  '@humanfs/core@0.19.1':
    resolution: {integrity: sha512-5DyQ4+1JEUzejeK1JGICcideyfUbGixgS9jNgex5nqkW+cY7WZhxBigmieN5Qnw9ZosSNVC9KQKyb+GUaGyKUA==}
    engines: {node: '>=18.18.0'}

  '@humanfs/node@0.16.6':
    resolution: {integrity: sha512-YuI2ZHQL78Q5HbhDiBA1X4LmYdXCKCMQIfw0pw7piHJwyREFebJUvrQN4cMssyES6x+vfUbx1CIpaQUKYdQZOw==}
    engines: {node: '>=18.18.0'}

  '@humanwhocodes/module-importer@1.0.1':
    resolution: {integrity: sha512-bxveV4V8v5Yb4ncFTT3rPSgZBOpCkjfK0y4oVVVJwIuDVBRMDXrPyXRL988i5ap9m9bnyEEjWfm5WkBmtffLfA==}
    engines: {node: '>=12.22'}

  '@humanwhocodes/retry@0.3.1':
    resolution: {integrity: sha512-JBxkERygn7Bv/GbN5Rv8Ul6LVknS+5Bp6RgDC/O8gEBU/yeH5Ui5C/OlWrTb6qct7LjjfT6Re2NxB0ln0yYybA==}
    engines: {node: '>=18.18'}

  '@humanwhocodes/retry@0.4.2':
    resolution: {integrity: sha512-xeO57FpIu4p1Ri3Jq/EXq4ClRm86dVF2z/+kvFnyqVYRavTZmaFaUBbWCOuuTh0o/g7DSsk6kc2vrS4Vl5oPOQ==}
    engines: {node: '>=18.18'}

  '@jridgewell/gen-mapping@0.3.8':
    resolution: {integrity: sha512-imAbBGkb+ebQyxKgzv5Hu2nmROxoDOXHh80evxdoXNOrvAnVx7zimzc1Oo5h9RlfV4vPXaE2iM5pOFbvOCClWA==}
    engines: {node: '>=6.0.0'}

  '@jridgewell/resolve-uri@3.1.2':
    resolution: {integrity: sha512-bRISgCIjP20/tbWSPWMEi54QVPRZExkuD9lJL+UIxUKtwVJA8wW1Trb1jMs1RFXo1CBTNZ/5hpC9QvmKWdopKw==}
    engines: {node: '>=6.0.0'}

  '@jridgewell/set-array@1.2.1':
    resolution: {integrity: sha512-R8gLRTZeyp03ymzP/6Lil/28tGeGEzhx1q2k703KGWRAI1VdvPIXdG70VJc2pAMw3NA6JKL5hhFu1sJX0Mnn/A==}
    engines: {node: '>=6.0.0'}

  '@jridgewell/sourcemap-codec@1.5.0':
    resolution: {integrity: sha512-gv3ZRaISU3fjPAgNsriBRqGWQL6quFx04YMPW/zD8XMLsU32mhCCbfbO6KZFLjvYpCZ8zyDEgqsgf+PwPaM7GQ==}

  '@jridgewell/trace-mapping@0.3.25':
    resolution: {integrity: sha512-vNk6aEwybGtawWmy/PzwnGDOjCkLWSD2wqvjGGAgOAwCGWySYXfYoxt00IJkTF+8Lb57DwOb3Aa0o9CApepiYQ==}

  '@jridgewell/trace-mapping@0.3.9':
    resolution: {integrity: sha512-3Belt6tdc8bPgAtbcmdtNJlirVoTmEb5e2gC94PnkwEW9jI6CAHUeoG85tjWP5WquqfavoMtMwiG4P926ZKKuQ==}

  '@kurkle/color@0.3.4':
    resolution: {integrity: sha512-M5UknZPHRu3DEDWoipU6sE8PdkZ6Z/S+v4dD+Ke8IaNlpdSQah50lz1KtcFBa2vsdOnwbbnxJwVM4wty6udA5w==}

  '@mongodb-js/saslprep@1.2.0':
    resolution: {integrity: sha512-+ywrb0AqkfaYuhHs6LxKWgqbh3I72EpEgESCw37o+9qPx9WTCkgDm2B+eMrwehGtHBWHFU4GXvnSCNiFhhausg==}

  '@nodelib/fs.scandir@2.1.5':
    resolution: {integrity: sha512-vq24Bq3ym5HEQm2NKCr3yXDwjc7vTsEThRDnkp2DK9p1uqLR+DHurm/NOTo0KG7HYHU7eppKZj3MyqYuMBf62g==}
    engines: {node: '>= 8'}

  '@nodelib/fs.stat@2.0.5':
    resolution: {integrity: sha512-RkhPPp2zrqDAQA/2jNhnztcPAlv64XdhIp7a7454A5ovI7Bukxgt7MX7udwAu3zg1DcpPU0rz3VV1SeaqvY4+A==}
    engines: {node: '>= 8'}

  '@nodelib/fs.walk@1.2.8':
    resolution: {integrity: sha512-oGB+UxlgWcgQkgwo8GcEGwemoTFt3FIO9ababBmaGwXIoBKZ+GTy0pP185beGg7Llih/NSHSV2XAs1lnznocSg==}
    engines: {node: '>= 8'}

  '@popperjs/core@2.11.8':
    resolution: {integrity: sha512-P1st0aksCrn9sGZhp8GMYwBnQsbvAWsZAX44oXNNvLHGqAOcoVxmjZiohstwQ7SqKnbR47akdNi+uleWD8+g6A==}

  '@react-aria/ssr@3.9.7':
    resolution: {integrity: sha512-GQygZaGlmYjmYM+tiNBA5C6acmiDWF52Nqd40bBp0Znk4M4hP+LTmI0lpI1BuKMw45T8RIhrAsICIfKwZvi2Gg==}
    engines: {node: '>= 12'}
    peerDependencies:
      react: ^16.8.0 || ^17.0.0-rc.1 || ^18.0.0 || ^19.0.0-rc.1

  '@restart/hooks@0.4.16':
    resolution: {integrity: sha512-f7aCv7c+nU/3mF7NWLtVVr0Ra80RqsO89hO72r+Y/nvQr5+q0UFGkocElTH6MJApvReVh6JHUFYn2cw1WdHF3w==}
    peerDependencies:
      react: '>=16.8.0'

  '@restart/hooks@0.5.1':
    resolution: {integrity: sha512-EMoH04NHS1pbn07iLTjIjgttuqb7qu4+/EyhAx27MHpoENcB2ZdSsLTNxmKD+WEPnZigo62Qc8zjGnNxoSE/5Q==}
    peerDependencies:
      react: '>=16.8.0'

  '@restart/ui@1.9.4':
    resolution: {integrity: sha512-N4C7haUc3vn4LTwVUPlkJN8Ach/+yIMvRuTVIhjilNHqegY60SGLrzud6errOMNJwSnmYFnt1J0H/k8FE3A4KA==}
    peerDependencies:
      react: '>=16.14.0'
      react-dom: '>=16.14.0'

  '@rollup/rollup-android-arm-eabi@4.35.0':
    resolution: {integrity: sha512-uYQ2WfPaqz5QtVgMxfN6NpLD+no0MYHDBywl7itPYd3K5TjjSghNKmX8ic9S8NU8w81NVhJv/XojcHptRly7qQ==}
    cpu: [arm]
    os: [android]

  '@rollup/rollup-android-arm64@4.35.0':
    resolution: {integrity: sha512-FtKddj9XZudurLhdJnBl9fl6BwCJ3ky8riCXjEw3/UIbjmIY58ppWwPEvU3fNu+W7FUsAsB1CdH+7EQE6CXAPA==}
    cpu: [arm64]
    os: [android]

  '@rollup/rollup-darwin-arm64@4.35.0':
    resolution: {integrity: sha512-Uk+GjOJR6CY844/q6r5DR/6lkPFOw0hjfOIzVx22THJXMxktXG6CbejseJFznU8vHcEBLpiXKY3/6xc+cBm65Q==}
    cpu: [arm64]
    os: [darwin]

  '@rollup/rollup-darwin-x64@4.35.0':
    resolution: {integrity: sha512-3IrHjfAS6Vkp+5bISNQnPogRAW5GAV1n+bNCrDwXmfMHbPl5EhTmWtfmwlJxFRUCBZ+tZ/OxDyU08aF6NI/N5Q==}
    cpu: [x64]
    os: [darwin]

  '@rollup/rollup-freebsd-arm64@4.35.0':
    resolution: {integrity: sha512-sxjoD/6F9cDLSELuLNnY0fOrM9WA0KrM0vWm57XhrIMf5FGiN8D0l7fn+bpUeBSU7dCgPV2oX4zHAsAXyHFGcQ==}
    cpu: [arm64]
    os: [freebsd]

  '@rollup/rollup-freebsd-x64@4.35.0':
    resolution: {integrity: sha512-2mpHCeRuD1u/2kruUiHSsnjWtHjqVbzhBkNVQ1aVD63CcexKVcQGwJ2g5VphOd84GvxfSvnnlEyBtQCE5hxVVw==}
    cpu: [x64]
    os: [freebsd]

  '@rollup/rollup-linux-arm-gnueabihf@4.35.0':
    resolution: {integrity: sha512-mrA0v3QMy6ZSvEuLs0dMxcO2LnaCONs1Z73GUDBHWbY8tFFocM6yl7YyMu7rz4zS81NDSqhrUuolyZXGi8TEqg==}
    cpu: [arm]
    os: [linux]

  '@rollup/rollup-linux-arm-musleabihf@4.35.0':
    resolution: {integrity: sha512-DnYhhzcvTAKNexIql8pFajr0PiDGrIsBYPRvCKlA5ixSS3uwo/CWNZxB09jhIapEIg945KOzcYEAGGSmTSpk7A==}
    cpu: [arm]
    os: [linux]

  '@rollup/rollup-linux-arm64-gnu@4.35.0':
    resolution: {integrity: sha512-uagpnH2M2g2b5iLsCTZ35CL1FgyuzzJQ8L9VtlJ+FckBXroTwNOaD0z0/UF+k5K3aNQjbm8LIVpxykUOQt1m/A==}
    cpu: [arm64]
    os: [linux]

  '@rollup/rollup-linux-arm64-musl@4.35.0':
    resolution: {integrity: sha512-XQxVOCd6VJeHQA/7YcqyV0/88N6ysSVzRjJ9I9UA/xXpEsjvAgDTgH3wQYz5bmr7SPtVK2TsP2fQ2N9L4ukoUg==}
    cpu: [arm64]
    os: [linux]

  '@rollup/rollup-linux-loongarch64-gnu@4.35.0':
    resolution: {integrity: sha512-5pMT5PzfgwcXEwOaSrqVsz/LvjDZt+vQ8RT/70yhPU06PTuq8WaHhfT1LW+cdD7mW6i/J5/XIkX/1tCAkh1W6g==}
    cpu: [loong64]
    os: [linux]

  '@rollup/rollup-linux-powerpc64le-gnu@4.35.0':
    resolution: {integrity: sha512-c+zkcvbhbXF98f4CtEIP1EBA/lCic5xB0lToneZYvMeKu5Kamq3O8gqrxiYYLzlZH6E3Aq+TSW86E4ay8iD8EA==}
    cpu: [ppc64]
    os: [linux]

  '@rollup/rollup-linux-riscv64-gnu@4.35.0':
    resolution: {integrity: sha512-s91fuAHdOwH/Tad2tzTtPX7UZyytHIRR6V4+2IGlV0Cej5rkG0R61SX4l4y9sh0JBibMiploZx3oHKPnQBKe4g==}
    cpu: [riscv64]
    os: [linux]

  '@rollup/rollup-linux-s390x-gnu@4.35.0':
    resolution: {integrity: sha512-hQRkPQPLYJZYGP+Hj4fR9dDBMIM7zrzJDWFEMPdTnTy95Ljnv0/4w/ixFw3pTBMEuuEuoqtBINYND4M7ujcuQw==}
    cpu: [s390x]
    os: [linux]

  '@rollup/rollup-linux-x64-gnu@4.35.0':
    resolution: {integrity: sha512-Pim1T8rXOri+0HmV4CdKSGrqcBWX0d1HoPnQ0uw0bdp1aP5SdQVNBy8LjYncvnLgu3fnnCt17xjWGd4cqh8/hA==}
    cpu: [x64]
    os: [linux]

  '@rollup/rollup-linux-x64-musl@4.35.0':
    resolution: {integrity: sha512-QysqXzYiDvQWfUiTm8XmJNO2zm9yC9P/2Gkrwg2dH9cxotQzunBHYr6jk4SujCTqnfGxduOmQcI7c2ryuW8XVg==}
    cpu: [x64]
    os: [linux]

  '@rollup/rollup-win32-arm64-msvc@4.35.0':
    resolution: {integrity: sha512-OUOlGqPkVJCdJETKOCEf1mw848ZyJ5w50/rZ/3IBQVdLfR5jk/6Sr5m3iO2tdPgwo0x7VcncYuOvMhBWZq8ayg==}
    cpu: [arm64]
    os: [win32]

  '@rollup/rollup-win32-ia32-msvc@4.35.0':
    resolution: {integrity: sha512-2/lsgejMrtwQe44glq7AFFHLfJBPafpsTa6JvP2NGef/ifOa4KBoglVf7AKN7EV9o32evBPRqfg96fEHzWo5kw==}
    cpu: [ia32]
    os: [win32]

  '@rollup/rollup-win32-x64-msvc@4.35.0':
    resolution: {integrity: sha512-PIQeY5XDkrOysbQblSW7v3l1MDZzkTEzAfTPkj5VAu3FW8fS4ynyLg2sINp0fp3SjZ8xkRYpLqoKcYqAkhU1dw==}
    cpu: [x64]
    os: [win32]

  '@swc/helpers@0.5.15':
    resolution: {integrity: sha512-JQ5TuMi45Owi4/BIMAJBoSQoOJu12oOk/gADqlcUL9JEdHB8vyjUSsxqeNXnmXHjYKMi2WcYtezGEEhqUI/E2g==}

  '@tsconfig/node10@1.0.11':
    resolution: {integrity: sha512-DcRjDCujK/kCk/cUe8Xz8ZSpm8mS3mNNpta+jGCA6USEDfktlNvm1+IuZ9eTcDbNk41BHwpHHeW+N1lKCz4zOw==}

  '@tsconfig/node12@1.0.11':
    resolution: {integrity: sha512-cqefuRsh12pWyGsIoBKJA9luFu3mRxCA+ORZvA4ktLSzIuCUtWVxGIuXigEwO5/ywWFMZ2QEGKWvkZG1zDMTag==}

  '@tsconfig/node14@1.0.3':
    resolution: {integrity: sha512-ysT8mhdixWK6Hw3i1V2AeRqZ5WfXg1G43mqoYlM2nc6388Fq5jcXyr5mRsqViLx/GJYdoL0bfXD8nmF+Zn/Iow==}

  '@tsconfig/node16@1.0.4':
    resolution: {integrity: sha512-vxhUy4J8lyeyinH7Azl1pdd43GJhZH/tP2weN8TntQblOY+A0XbT8DJk1/oCPuOOyg/Ja757rG0CgHcWC8OfMA==}

  '@types/babel__core@7.20.5':
    resolution: {integrity: sha512-qoQprZvz5wQFJwMDqeseRXWv3rqMvhgpbXFfVyWhbx9X47POIA6i/+dXefEmZKoAgOaTdaIgNSMqMIU61yRyzA==}

  '@types/babel__generator@7.6.8':
    resolution: {integrity: sha512-ASsj+tpEDsEiFr1arWrlN6V3mdfjRMZt6LtK/Vp/kreFLnr5QH5+DhvD5nINYZXzwJvXeGq+05iUXcAzVrqWtw==}

  '@types/babel__template@7.4.4':
    resolution: {integrity: sha512-h/NUaSyG5EyxBIp8YRxo4RMe2/qQgvyowRwVMzhYhBCONbW8PUsg4lkFMrhgZhUe5z3L3MiLDuvyJ/CaPa2A8A==}

  '@types/babel__traverse@7.20.6':
    resolution: {integrity: sha512-r1bzfrm0tomOI8g1SzvCaQHo6Lcv6zu0EA+W2kHrt8dyrHQxGzBBL4kdkzIS+jBMV+EYcMAEAqXqYaLJq5rOZg==}

  '@types/bcrypt@5.0.2':
    resolution: {integrity: sha512-6atioO8Y75fNcbmj0G7UjI9lXN2pQ/IGJ2FWT4a/btd0Lk9lQalHLKhkgKVZ3r+spnmWUKfbMi1GEe9wyHQfNQ==}

  '@types/body-parser@1.19.5':
    resolution: {integrity: sha512-fB3Zu92ucau0iQ0JMCFQE7b/dv8Ot07NI3KaZIkIUNXq82k4eBAqUaneXfleGY9JWskeS9y+u0nXMyspcuQrCg==}

  '@types/connect@3.4.38':
    resolution: {integrity: sha512-K6uROf1LD88uDQqJCktA4yzL1YYAK6NgfsI0v/mTgyPKWsX1CnJ0XPSDhViejru1GcRkLWb8RlzFYJRqGUbaug==}

  '@types/cookie@0.6.0':
    resolution: {integrity: sha512-4Kh9a6B2bQciAhf7FSuMRRkUWecJgJu9nPnx3yzpsfXX/c50REIqpHY4C82bXP90qrLtXtkDxTZosYO3UpOwlA==}

  '@types/cors@2.8.17':
    resolution: {integrity: sha512-8CGDvrBj1zgo2qE+oS3pOCyYNqCPryMWY2bGfwA0dcfopWGgxs+78df0Rs3rc9THP4JkOhLsAa+15VdpAqkcUA==}

  '@types/estree@1.0.6':
    resolution: {integrity: sha512-AYnb1nQyY49te+VRAVgmzfcgjYS91mY5P0TKUDCLEM+gNnA+3T6rWITXRLYCpahpqSQbN5cE+gHpnPyXjHWxcw==}

  '@types/express-serve-static-core@5.0.6':
    resolution: {integrity: sha512-3xhRnjJPkULekpSzgtoNYYcTWgEZkp4myc+Saevii5JPnHNvHMRlBSHDbs7Bh1iPPoVTERHEZXyhyLbMEsExsA==}

  '@types/express@5.0.0':
    resolution: {integrity: sha512-DvZriSMehGHL1ZNLzi6MidnsDhUZM/x2pRdDIKdwbUNqqwHxMlRdkxtn6/EPKyqKpHqTl/4nRZsRNLpZxZRpPQ==}

  '@types/http-errors@2.0.4':
    resolution: {integrity: sha512-D0CFMMtydbJAegzOyHjtiKPLlvnm3iTZyZRSZoLq2mRhDdmLfIWOCYPfQJ4cu2erKghU++QvjcUjp/5h7hESpA==}

  '@types/json-schema@7.0.15':
    resolution: {integrity: sha512-5+fP8P8MFNC+AyZCDxrB2pkZFPGzqQWUzpSeuuVLvm8VMcorNYavBqoFcxK8bQz4Qsbn4oUEEem4wDLfcysGHA==}

  '@types/jsonwebtoken@9.0.9':
    resolution: {integrity: sha512-uoe+GxEuHbvy12OUQct2X9JenKM3qAscquYymuQN4fMWG9DBQtykrQEFcAbVACF7qaLw9BePSodUL0kquqBJpQ==}

  '@types/mime@1.3.5':
    resolution: {integrity: sha512-/pyBZWSLD2n0dcHE3hq8s8ZvcETHtEuF+3E7XVt0Ig2nvsVQXdghHVcEkIWjy9A0wKfTn97a/PSDYohKIlnP/w==}

  '@types/ms@2.1.0':
    resolution: {integrity: sha512-GsCCIZDE/p3i96vtEqx+7dBUGXrc7zeSK3wwPHIaRThS+9OhWIXRqzs4d6k1SVU8g91DrNRWxWUGhp5KXQb2VA==}

  '@types/multer@1.4.12':
    resolution: {integrity: sha512-pQ2hoqvXiJt2FP9WQVLPRO+AmiIm/ZYkavPlIQnx282u4ZrVdztx0pkh3jjpQt0Kz+YI0YhSG264y08UJKoUQg==}

  '@types/node-cron@3.0.11':
    resolution: {integrity: sha512-0ikrnug3/IyneSHqCBeslAhlK2aBfYek1fGo4bP4QnZPmiqSGRK+Oy7ZMisLWkesffJvQ1cqAcBnJC+8+nxIAg==}

  '@types/node@22.13.10':
    resolution: {integrity: sha512-I6LPUvlRH+O6VRUqYOcMudhaIdUVWfsjnZavnsraHvpBwaEyMN29ry+0UVJhImYL16xsscu0aske3yA+uPOWfw==}

  '@types/prop-types@15.7.14':
    resolution: {integrity: sha512-gNMvNH49DJ7OJYv+KAKn0Xp45p8PLl6zo2YnvDIbTd4J6MER2BmWN49TG7n9LvkyihINxeKW8+3bfS2yDC9dzQ==}

  '@types/qs@6.9.18':
    resolution: {integrity: sha512-kK7dgTYDyGqS+e2Q4aK9X3D7q234CIZ1Bv0q/7Z5IwRDoADNU81xXJK/YVyLbLTZCoIwUoDoffFeF+p/eIklAA==}

  '@types/range-parser@1.2.7':
    resolution: {integrity: sha512-hKormJbkJqzQGhziax5PItDUTMAM9uE2XXQmM37dyd4hVM+5aVl7oVxMVUiVQn2oCQFN/LKCZdvSM0pFRqbSmQ==}

  '@types/react-dom@18.3.5':
    resolution: {integrity: sha512-P4t6saawp+b/dFrUr2cvkVsfvPguwsxtH6dNIYRllMsefqFzkZk5UIjzyDOv5g1dXIPdG4Sp1yCR4Z6RCUsG/Q==}
    peerDependencies:
      '@types/react': ^18.0.0

  '@types/react-transition-group@4.4.12':
    resolution: {integrity: sha512-8TV6R3h2j7a91c+1DXdJi3Syo69zzIZbz7Lg5tORM5LEJG7X/E6a1V3drRyBRZq7/utz7A+c4OgYLiLcYGHG6w==}
    peerDependencies:
      '@types/react': '*'

  '@types/react@18.3.18':
    resolution: {integrity: sha512-t4yC+vtgnkYjNSKlFx1jkAhH8LgTo2N/7Qvi83kdEaUtMDiwpbLAktKDaAMlRcJ5eSxZkH74eEGt1ky31d7kfQ==}

  '@types/react@18.3.19':
    resolution: {integrity: sha512-fcdJqaHOMDbiAwJnXv6XCzX0jDW77yI3tJqYh1Byn8EL5/S628WRx9b/y3DnNe55zTukUQKrfYxiZls2dHcUMw==}

  '@types/send@0.17.4':
    resolution: {integrity: sha512-x2EM6TJOybec7c52BX0ZspPodMsQUd5L6PRwOunVyVUhXiBSKf3AezDL8Dgvgt5o0UfKNfuA0eMLr2wLT4AiBA==}

  '@types/serve-static@1.15.7':
    resolution: {integrity: sha512-W8Ym+h8nhuRwaKPaDw34QUkwsGi6Rc4yYqvKFo5rm2FUEhCFbzVWrxXUxuKK8TASjWsysJY0nsmNCGhCOIsrOw==}

  '@types/triple-beam@1.3.5':
    resolution: {integrity: sha512-6WaYesThRMCl19iryMYP7/x2OVgCtbIVflDGFpWnb9irXI3UjYE4AzmYuiUKY1AJstGijoY+MgUszMgRxIYTYw==}

  '@types/warning@3.0.3':
    resolution: {integrity: sha512-D1XC7WK8K+zZEveUPY+cf4+kgauk8N4eHr/XIHXGlGYkHLud6hK9lYfZk1ry1TNh798cZUCgb6MqGEG8DkJt6Q==}

  '@types/webidl-conversions@7.0.3':
    resolution: {integrity: sha512-CiJJvcRtIgzadHCYXw7dqEnMNRjhGZlYK05Mj9OyktqV8uVT8fD2BFOB7S1uwBE3Kj2Z+4UyPmFw/Ixgw/LAlA==}

  '@types/whatwg-url@11.0.5':
    resolution: {integrity: sha512-coYR071JRaHa+xoEvvYqvnIHaVqaYrLPbsufM9BF63HkwI5Lgmy2QR8Q5K/lYDYo5AK82wOvSOS0UsLTpTG7uQ==}

  '@typescript-eslint/eslint-plugin@8.27.0':
    resolution: {integrity: sha512-4henw4zkePi5p252c8ncBLzLce52SEUz2Ebj8faDnuUXz2UuHEONYcJ+G0oaCF+bYCWVZtrGzq3FD7YXetmnSA==}
    engines: {node: ^18.18.0 || ^20.9.0 || >=21.1.0}
    peerDependencies:
      '@typescript-eslint/parser': ^8.0.0 || ^8.0.0-alpha.0
      eslint: ^8.57.0 || ^9.0.0
      typescript: '>=4.8.4 <5.9.0'

  '@typescript-eslint/parser@8.27.0':
    resolution: {integrity: sha512-XGwIabPallYipmcOk45DpsBSgLC64A0yvdAkrwEzwZ2viqGqRUJ8eEYoPz0CWnutgAFbNMPdsGGvzjSmcWVlEA==}
    engines: {node: ^18.18.0 || ^20.9.0 || >=21.1.0}
    peerDependencies:
      eslint: ^8.57.0 || ^9.0.0
      typescript: '>=4.8.4 <5.9.0'

  '@typescript-eslint/scope-manager@8.27.0':
    resolution: {integrity: sha512-8oI9GwPMQmBryaaxG1tOZdxXVeMDte6NyJA4i7/TWa4fBwgnAXYlIQP+uYOeqAaLJ2JRxlG9CAyL+C+YE9Xknw==}
    engines: {node: ^18.18.0 || ^20.9.0 || >=21.1.0}

  '@typescript-eslint/type-utils@8.27.0':
    resolution: {integrity: sha512-wVArTVcz1oJOIEJxui/nRhV0TXzD/zMSOYi/ggCfNq78EIszddXcJb7r4RCp/oBrjt8n9A0BSxRMKxHftpDxDA==}
    engines: {node: ^18.18.0 || ^20.9.0 || >=21.1.0}
    peerDependencies:
      eslint: ^8.57.0 || ^9.0.0
      typescript: '>=4.8.4 <5.9.0'

  '@typescript-eslint/types@8.27.0':
    resolution: {integrity: sha512-/6cp9yL72yUHAYq9g6DsAU+vVfvQmd1a8KyA81uvfDE21O2DwQ/qxlM4AR8TSdAu+kJLBDrEHKC5/W2/nxsY0A==}
    engines: {node: ^18.18.0 || ^20.9.0 || >=21.1.0}

  '@typescript-eslint/typescript-estree@8.27.0':
    resolution: {integrity: sha512-BnKq8cqPVoMw71O38a1tEb6iebEgGA80icSxW7g+kndx0o6ot6696HjG7NdgfuAVmVEtwXUr3L8R9ZuVjoQL6A==}
    engines: {node: ^18.18.0 || ^20.9.0 || >=21.1.0}
    peerDependencies:
      typescript: '>=4.8.4 <5.9.0'

  '@typescript-eslint/utils@8.27.0':
    resolution: {integrity: sha512-njkodcwH1yvmo31YWgRHNb/x1Xhhq4/m81PhtvmRngD8iHPehxffz1SNCO+kwaePhATC+kOa/ggmvPoPza5i0Q==}
    engines: {node: ^18.18.0 || ^20.9.0 || >=21.1.0}
    peerDependencies:
      eslint: ^8.57.0 || ^9.0.0
      typescript: '>=4.8.4 <5.9.0'

  '@typescript-eslint/visitor-keys@8.27.0':
    resolution: {integrity: sha512-WsXQwMkILJvffP6z4U3FYJPlbf/j07HIxmDjZpbNvBJkMfvwXj5ACRkkHwBDvLBbDbtX5TdU64/rcvKJ/vuInQ==}
    engines: {node: ^18.18.0 || ^20.9.0 || >=21.1.0}

  '@vitejs/plugin-react@4.3.4':
    resolution: {integrity: sha512-SCCPBJtYLdE8PX/7ZQAs1QAZ8Jqwih+0VBLum1EGqmCCQal+MIUqLCzj3ZUy8ufbC0cAM4LRlSTm7IQJwWT4ug==}
    engines: {node: ^14.18.0 || >=16.0.0}
    peerDependencies:
      vite: ^4.2.0 || ^5.0.0 || ^6.0.0

  accepts@1.3.8:
    resolution: {integrity: sha512-PYAthTa2m2VKxuvSD3DPC/Gy+U+sOA1LAuT8mkmRuvw+NACSaeXEQ+NHcVF7rONl6qcaxV3Uuemwawk+7+SJLw==}
    engines: {node: '>= 0.6'}

  acorn-jsx@5.3.2:
    resolution: {integrity: sha512-rq9s+JNhf0IChjtDXxllJ7g41oZk5SlXtp0LHwyA5cejwn7vKmKp4pPri6YEePv2PU65sAsegbXtIinmDFDXgQ==}
    peerDependencies:
      acorn: ^6.0.0 || ^7.0.0 || ^8.0.0

  acorn-walk@8.3.4:
    resolution: {integrity: sha512-ueEepnujpqee2o5aIYnvHU6C0A42MNdsIDeqy5BydrkuC5R1ZuUFnm27EeFJGoEHJQgn3uleRvmTXaJgfXbt4g==}
    engines: {node: '>=0.4.0'}

  acorn@8.14.1:
    resolution: {integrity: sha512-OvQ/2pUDKmgfCg++xsTX1wGxfTaszcHVcTctW4UJB4hibJx2HXxxO5UmVgyjMa+ZDsiaf5wWLXYpRWMmBI0QHg==}
    engines: {node: '>=0.4.0'}
    hasBin: true

  ajv@6.12.6:
    resolution: {integrity: sha512-j3fVLgvTo527anyYyJOGTYJbG+vnnQYvE0m5mmkc1TK+nxAppkCLMIL0aZ4dblVCNoGShhm+kzE4ZUykBoMg4g==}

  ansi-regex@5.0.1:
    resolution: {integrity: sha512-quJQXlTSUGL2LH9SUXo8VwsY4soanhgo6LNSm84E1LBcE8s3O0wpdiRzyR9z/ZZJMlMWv37qOOb9pdJlMUEKFQ==}
    engines: {node: '>=8'}

  ansi-styles@4.3.0:
    resolution: {integrity: sha512-zbB9rCJAT1rbjiVDb2hqKFHNYLxgtk8NURxZ3IZwD3F6NtxbXZQCnnSi1Lkx+IDohdPlFp222wVALIheZJQSEg==}
    engines: {node: '>=8'}

  anymatch@3.1.3:
    resolution: {integrity: sha512-KMReFUr0B4t+D+OBkjR3KYqvocp2XaSzO55UcB6mgQMd3KbcE+mWTyvVV7D/zsdEbNnV6acZUutkiHQXvTr1Rw==}
    engines: {node: '>= 8'}

  append-field@1.0.0:
    resolution: {integrity: sha512-klpgFSWLW1ZEs8svjfb7g4qWY0YS5imI82dTg+QahUvJ8YqAY0P10Uk8tTyh9ZGuYEZEMaeJYCF5BFuX552hsw==}

  arg@4.1.3:
    resolution: {integrity: sha512-58S9QDqG0Xx27YwPSt9fJxivjYl432YCwfDMfZ+71RAqUrZef7LrKQZ3LHLOwCS4FLNBplP533Zx895SeOCHvA==}

  argparse@2.0.1:
    resolution: {integrity: sha512-8+9WqebbFzpX9OR+Wa6O29asIogeRMzcGtAINdpMHHyAg10f05aSFVBbcEqGf/PXw1EjAZ+q2/bEBg3DvurK3Q==}

  array-flatten@1.1.1:
    resolution: {integrity: sha512-PCVAQswWemu6UdxsDFFX/+gVeYqKAod3D3UVm91jHwynguOwAvYPhx8nNlM++NqRcK6CxxpUafjmhIdKiHibqg==}

  async@3.2.6:
    resolution: {integrity: sha512-htCUDlxyyCLMgaM3xXg0C0LW2xqfuQ6p05pCEIsXuyQ+a1koYKTuBMzRNwmybfLgvJDMd0r1LTn4+E0Ti6C2AA==}

  asynckit@0.4.0:
    resolution: {integrity: sha512-Oei9OH4tRh0YqU3GxhX79dM/mwVgvbZJaSNaRk+bshkj0S5cfHcgYakreBjrHwatXKbz+IoIdYLxrKim2MjW0Q==}

  axios@1.8.2:
    resolution: {integrity: sha512-ls4GYBm5aig9vWx8AWDSGLpnpDQRtWAfrjU+EuytuODrFBkqesN2RkOQCBzrA1RQNHw1SmRMSDDDSwzNAYQ6Rg==}

  balanced-match@1.0.2:
    resolution: {integrity: sha512-3oSeUO0TMV67hN1AmbXsK4yaqU7tjiHlbxRDZOpH0KW9+CeX4bRAaX0Anxt0tx2MrpRpWwQaPwIlISEJhYU5Pw==}

  basic-auth@2.0.1:
    resolution: {integrity: sha512-NF+epuEdnUYVlGuhaxbbq+dvJttwLnGY+YixlXlME5KpQ5W3CnXA5cVTneY3SPbPDRkcjMbifrwmFYcClgOZeg==}
    engines: {node: '>= 0.8'}

  bcryptjs@3.0.2:
    resolution: {integrity: sha512-k38b3XOZKv60C4E2hVsXTolJWfkGRMbILBIe2IBITXciy5bOsTKot5kDrf3ZfufQtQOUN5mXceUEpU1rTl9Uog==}
    hasBin: true

  binary-extensions@2.3.0:
    resolution: {integrity: sha512-Ceh+7ox5qe7LJuLHoY0feh3pHuUDHAcRUeyL2VYghZwfpkNIy/+8Ocg0a3UuSoYzavmylwuLWQOf3hl0jjMMIw==}
    engines: {node: '>=8'}

  body-parser@1.20.3:
    resolution: {integrity: sha512-7rAxByjUMqQ3/bHJy7D6OGXvx/MMc4IqBn/X0fcM1QUcAItpZrBEYhWGem+tzXH90c+G01ypMcYJBO9Y30203g==}
    engines: {node: '>= 0.8', npm: 1.2.8000 || >= 1.4.16}

  bootstrap@5.3.3:
    resolution: {integrity: sha512-8HLCdWgyoMguSO9o+aH+iuZ+aht+mzW0u3HIMzVu7Srrpv7EBBxTnrFlSCskwdY1+EOFQSm7uMJhNQHkdPcmjg==}
    peerDependencies:
      '@popperjs/core': ^2.11.8

  brace-expansion@1.1.11:
    resolution: {integrity: sha512-iCuPHDFgrHX7H2vEI/5xpz07zSHB00TpugqhmYtVmMO6518mCuRMoOYFldEBl0g187ufozdaHgWKcYFb61qGiA==}

  brace-expansion@2.0.1:
    resolution: {integrity: sha512-XnAIvQ8eM+kC6aULx6wuQiwVsnzsi9d3WxzV3FpWTGA19F621kwdbsAcFKXgKUHZWsy+mY6iL1sHTxWEFCytDA==}

  braces@3.0.3:
    resolution: {integrity: sha512-yQbXgO/OSZVD2IsiLlro+7Hf6Q18EJrKSEsdoMzKePKXct3gvD8oLcOQdIzGupr5Fj+EDe8gO/lxc1BzfMpxvA==}
    engines: {node: '>=8'}

  browserslist@4.24.4:
    resolution: {integrity: sha512-KDi1Ny1gSePi1vm0q4oxSF8b4DR44GF4BbmS2YdhPLOEqd8pDviZOGH/GsmRwoWJ2+5Lr085X7naowMwKHDG1A==}
    engines: {node: ^6 || ^7 || ^8 || ^9 || ^10 || ^11 || ^12 || >=13.7}
    hasBin: true

  bson@6.10.3:
    resolution: {integrity: sha512-MTxGsqgYTwfshYWTRdmZRC+M7FnG1b4y7RO7p2k3X24Wq0yv1m77Wsj0BzlPzd/IowgESfsruQCUToa7vbOpPQ==}
    engines: {node: '>=16.20.1'}

  buffer-equal-constant-time@1.0.1:
    resolution: {integrity: sha512-zRpUiDwd/xk6ADqPMATG8vc9VPrkck7T07OIx0gnjmJAnHnTVXNQG3vfvWNuiZIkwu9KrKdA1iJKfsfTVxE6NA==}

  buffer-from@1.1.2:
    resolution: {integrity: sha512-E+XQCRwSbaaiChtv6k6Dwgc+bx+Bs6vuKJHHl5kox/BaKbhiXzqQOwK4cO22yElGp2OCmjwVhT3HmxgyPGnJfQ==}

  busboy@1.6.0:
    resolution: {integrity: sha512-8SFQbg/0hQ9xy3UNTB0YEnsNBbWfhf7RtnzpL7TkBiTBRfrQ9Fxcnz7VJsleJpyp6rVLvXiuORqjlHi5q+PYuA==}
    engines: {node: '>=10.16.0'}

  bytes@3.1.2:
    resolution: {integrity: sha512-/Nf7TyzTx6S3yRJObOAV7956r8cr2+Oj8AC5dt8wSP3BQAoeX58NoHyCU8P8zGkNXStjTSi6fzO6F0pBdcYbEg==}
    engines: {node: '>= 0.8'}

  call-bind-apply-helpers@1.0.2:
    resolution: {integrity: sha512-Sp1ablJ0ivDkSzjcaJdxEunN5/XvksFJ2sMBFfq6x0ryhQV/2b/KwFe21cMpmHtPOSij8K99/wSfoEuTObmuMQ==}
    engines: {node: '>= 0.4'}

  call-bound@1.0.4:
    resolution: {integrity: sha512-+ys997U96po4Kx/ABpBCqhA9EuxJaQWDQg7295H4hBphv3IZg0boBKuwYpt4YXp6MZ5AmZQnU/tyMTlRpaSejg==}
    engines: {node: '>= 0.4'}

  callsites@3.1.0:
    resolution: {integrity: sha512-P8BjAsXvZS+VIDUI11hHCQEv74YT67YUi5JJFNWIqL235sBmjX4+qx9Muvls5ivyNENctx46xQLQ3aTuE7ssaQ==}
    engines: {node: '>=6'}

  caniuse-lite@1.0.30001702:
    resolution: {integrity: sha512-LoPe/D7zioC0REI5W73PeR1e1MLCipRGq/VkovJnd6Df+QVqT+vT33OXCp8QUd7kA7RZrHWxb1B36OQKI/0gOA==}

  chalk@4.1.2:
    resolution: {integrity: sha512-oKnbhFyRIXpUuez8iBMmyEa4nbj4IOQyuhc/wy9kY7/WVPcwIO9VA668Pu8RkO7+0G76SLROeyw9CpQ061i4mA==}
    engines: {node: '>=10'}

  chart.js@4.4.8:
    resolution: {integrity: sha512-IkGZlVpXP+83QpMm4uxEiGqSI7jFizwVtF3+n5Pc3k7sMO+tkd0qxh2OzLhenM0K80xtmAONWGBn082EiBQSDA==}
    engines: {pnpm: '>=8'}

  chokidar@3.6.0:
    resolution: {integrity: sha512-7VT13fmjotKpGipCW9JEQAusEPE+Ei8nl6/g4FBAmIm0GOOLMua9NDDo/DWp0ZAxCr3cPq5ZpBqmPAQgDda2Pw==}
    engines: {node: '>= 8.10.0'}

  classnames@2.5.1:
    resolution: {integrity: sha512-saHYOzhIQs6wy2sVxTM6bUDsQO4F50V9RQ22qBpEdCW+I+/Wmke2HOl6lS6dTpdxVhb88/I6+Hs+438c3lfUow==}

  cliui@8.0.1:
    resolution: {integrity: sha512-BSeNnyus75C4//NQ9gQt1/csTXyo/8Sb+afLAkzAptFuMsod9HFokGNudZpi/oQV73hnVK+sR+5PVRMd+Dr7YQ==}
    engines: {node: '>=12'}

  clsx@2.1.1:
    resolution: {integrity: sha512-eYm0QWBtUrBWZWG0d386OGAw16Z995PiOVo2B7bjWSbHedGl5e0ZWaq65kOGgUSNesEIDkB9ISbTg/JK9dhCZA==}
    engines: {node: '>=6'}

  color-convert@1.9.3:
    resolution: {integrity: sha512-QfAUtd+vFdAtFQcC8CCyYt1fYWxSqAiK2cSD6zDB8N3cpsEBAvRxp9zOGg6G/SHHJYAT88/az/IuDGALsNVbGg==}

  color-convert@2.0.1:
    resolution: {integrity: sha512-RRECPsj7iu/xb5oKYcsFHSppFNnsj/52OVTRKb4zP5onXwVF3zVmmToNcOfGC+CRDpfK/U584fMg38ZHCaElKQ==}
    engines: {node: '>=7.0.0'}

  color-name@1.1.3:
    resolution: {integrity: sha512-72fSenhMw2HZMTVHeCA9KCmpEIbzWiQsjN+BHcBbS9vr1mtt+vJjPdksIBNUmKAW8TFUDPJK5SUU3QhE9NEXDw==}

  color-name@1.1.4:
    resolution: {integrity: sha512-dOy+3AuW3a2wNbZHIuMZpTcgjGuLU/uBL/ubcZF9OXbDo8ff4O8yVp5Bf0efS8uEoYo5q4Fx7dY9OgQGXgAsQA==}

  color-string@1.9.1:
    resolution: {integrity: sha512-shrVawQFojnZv6xM40anx4CkoDP+fZsw/ZerEMsW/pyzsRbElpsL/DBVW7q3ExxwusdNXI3lXpuhEZkzs8p5Eg==}

  color@3.2.1:
    resolution: {integrity: sha512-aBl7dZI9ENN6fUGC7mWpMTPNHmWUSNan9tuWN6ahh5ZLNk9baLJOnSMlrQkHcrfFgz2/RigjUVAjdx36VcemKA==}

  colorspace@1.1.4:
    resolution: {integrity: sha512-BgvKJiuVu1igBUF2kEjRCZXol6wiiGbY5ipL/oVPwm0BL9sIpMIzM8IK7vwuxIIzOXMV3Ey5w+vxhm0rR/TN8w==}

  combined-stream@1.0.8:
    resolution: {integrity: sha512-FQN4MRfuJeHf7cBbBMJFXhKSDq+2kAArBlmRBvcvFE5BB1HZKXtSFASDhdlz9zOYwxh8lDdnvmMOe/+5cdoEdg==}
    engines: {node: '>= 0.8'}

  concat-map@0.0.1:
    resolution: {integrity: sha512-/Srv4dswyQNBfohGpz9o6Yb3Gz3SrUDqBH5rTuhGR7ahtlbYKnVxw2bCFMRljaA7EXHaXZ8wsHdodFvbkhKmqg==}

  concat-stream@1.6.2:
    resolution: {integrity: sha512-27HBghJxjiZtIk3Ycvn/4kbJk/1uZuJFfuPEns6LaEvpvG1f0hTea8lilrouyo9mVc2GWdcEZ8OLoGmSADlrCw==}
    engines: {'0': node >= 0.8}

  concurrently@9.1.2:
    resolution: {integrity: sha512-H9MWcoPsYddwbOGM6difjVwVZHl63nwMEwDJG/L7VGtuaJhb12h2caPG2tVPWs7emuYix252iGfqOyrz1GczTQ==}
    engines: {node: '>=18'}
    hasBin: true

  content-disposition@0.5.4:
    resolution: {integrity: sha512-FveZTNuGw04cxlAiWbzi6zTAL/lhehaWbTtgluJh4/E95DqMwTmha3KZN1aAWA8cFIhHzMZUvLevkw5Rqk+tSQ==}
    engines: {node: '>= 0.6'}

  content-type@1.0.5:
    resolution: {integrity: sha512-nTjqfcBFEipKdXCv4YDQWCfmcLZKm81ldF0pAopTvyrFGVbcR6P/VAAd5G7N+0tTr8QqiU0tFadD6FK4NtJwOA==}
    engines: {node: '>= 0.6'}

  convert-source-map@2.0.0:
    resolution: {integrity: sha512-Kvp459HrV2FEJ1CAsi1Ku+MY3kasH19TFykTz2xWmMeq6bk2NU3XXvfJ+Q61m0xktWwt+1HSYf3JZsTms3aRJg==}

  cookie-signature@1.0.6:
    resolution: {integrity: sha512-QADzlaHc8icV8I7vbaJXJwod9HWYp8uCqf1xa4OfNu1T7JVxQIrUgOWtHdNDtPiywmFbiS12VjotIXLrKM3orQ==}

  cookie@0.7.1:
    resolution: {integrity: sha512-6DnInpx7SJ2AK3+CTUE/ZM0vWTUboZCegxhC2xiIydHR9jNuTAASBrfEpHhiGOZw/nX51bHt6YQl8jsGo4y/0w==}
    engines: {node: '>= 0.6'}

  cookie@1.0.2:
    resolution: {integrity: sha512-9Kr/j4O16ISv8zBBhJoi4bXOYNTkFLOqSL3UDB0njXxCXNezjeyVrJyGOWtgfs/q2km1gwBcfH8q1yEGoMYunA==}
    engines: {node: '>=18'}

  core-util-is@1.0.3:
    resolution: {integrity: sha512-ZQBvi1DcpJ4GDqanjucZ2Hj3wEO5pZDS89BWbkcrvdxksJorwUDDZamX9ldFkp9aw2lmBDLgkObEA4DWNJ9FYQ==}

  cors@2.8.5:
    resolution: {integrity: sha512-KIHbLJqu73RGr/hnbrO9uBeixNGuvSQjul/jdFvS/KFSIH1hWVd1ng7zOHx+YrEfInLG7q4n6GHQ9cDtxv/P6g==}
    engines: {node: '>= 0.10'}

  create-require@1.1.1:
    resolution: {integrity: sha512-dcKFX3jn0MpIaXjisoRvexIJVEKzaq7z2rZKxf+MSr9TkdmHmsU4m2lcLojrj/FHl8mk5VxMmYA+ftRkP/3oKQ==}

  cross-spawn@7.0.6:
    resolution: {integrity: sha512-uV2QOWP2nWzsy2aMp8aRibhi9dlzF5Hgh5SHaB9OiTGEyDTiJJyx0uy51QXdyWbtAHNua4XJzUKca3OzKUd3vA==}
    engines: {node: '>= 8'}

  csstype@3.1.3:
    resolution: {integrity: sha512-M1uQkMl8rQK/szD0LNhtqxIPLpimGm8sOBwU7lLnCpSbTyY3yeU1Vc7l4KT5zT4s/yOxHH5O7tIuuLOCnLADRw==}

  debug@2.6.9:
    resolution: {integrity: sha512-bC7ElrdJaJnPbAP+1EotYvqZsb3ecl5wi6Bfi6BJTUcNowp6cvspg0jXznRTKDjm/E7AdgFBVeAPVMNcKGsHMA==}
    peerDependencies:
      supports-color: '*'
    peerDependenciesMeta:
      supports-color:
        optional: true

  debug@4.4.0:
    resolution: {integrity: sha512-6WTZ/IxCY/T6BALoZHaE4ctp9xm+Z5kY/pzYaCHRFeyVhojxlrm+46y68HA6hr0TcwEssoxNiDEUJQjfPZ/RYA==}
    engines: {node: '>=6.0'}
    peerDependencies:
      supports-color: '*'
    peerDependenciesMeta:
      supports-color:
        optional: true

  deep-is@0.1.4:
    resolution: {integrity: sha512-oIPzksmTg4/MriiaYGO+okXDT7ztn/w3Eptv/+gSIdMdKsJo0u4CfYNFJPy+4SKMuCqGw2wxnA+URMg3t8a/bQ==}

  delayed-stream@1.0.0:
    resolution: {integrity: sha512-ZySD7Nf91aLB0RxL4KGrKHBXl7Eds1DAmEdcoVawXnLD7SDhpNgtuII2aAkg7a7QS41jxPSZ17p4VdGnMHk3MQ==}
    engines: {node: '>=0.4.0'}

  depd@2.0.0:
    resolution: {integrity: sha512-g7nH6P6dyDioJogAAGprGpCtVImJhpPk/roCzdb3fIh61/s/nPsfR6onyMwkCAR/OlC3yBC0lESvUoQEAssIrw==}
    engines: {node: '>= 0.8'}

  dequal@2.0.3:
    resolution: {integrity: sha512-0je+qPKHEMohvfRTCEo3CrPG6cAzAYgmzKyxRiYSSDkS6eGJdyVJm7WaYA5ECaAD9wLB2T4EEeymA5aFVcYXCA==}
    engines: {node: '>=6'}

  destroy@1.2.0:
    resolution: {integrity: sha512-2sJGJTaXIIaR1w4iJSNoN0hnMY7Gpc/n8D4qSCJw8QqFWXf7cuAgnEHxBpweaVcPevC2l3KpjYCx3NypQQgaJg==}
    engines: {node: '>= 0.8', npm: 1.2.8000 || >= 1.4.16}

  diff@4.0.2:
    resolution: {integrity: sha512-58lmxKSA4BNyLz+HHMUzlOEpg09FV+ev6ZMe3vJihgdxzgcwZ8VoEEPmALCZG9LmqfVoNMMKpttIYTVG6uDY7A==}
    engines: {node: '>=0.3.1'}

  dom-helpers@5.2.1:
    resolution: {integrity: sha512-nRCa7CK3VTrM2NmGkIy4cbK7IZlgBE/PYMn55rrXefr5xXDP0LdtfPnblFDoVdcAfslJ7or6iqAUnx0CCGIWQA==}

  dotenv@16.4.7:
    resolution: {integrity: sha512-47qPchRCykZC03FhkYAhrvwU4xDBFIj1QPqaarj6mdM/hgUzfPHcpkHJOn3mJAufFeeAxAzeGsr5X0M4k6fLZQ==}
    engines: {node: '>=12'}

  dunder-proto@1.0.1:
    resolution: {integrity: sha512-KIN/nDJBQRcXw0MLVhZE9iQHmG68qAVIBg9CqmUYjmQIhgij9U5MFvrqkUL5FbtyyzZuOeOt0zdeRe4UY7ct+A==}
    engines: {node: '>= 0.4'}

  ecdsa-sig-formatter@1.0.11:
    resolution: {integrity: sha512-nagl3RYrbNv6kQkeJIpt6NJZy8twLB/2vtz6yN9Z4vRKHN4/QZJIEbqohALSgwKdnksuY3k5Addp5lg8sVoVcQ==}

  ee-first@1.1.1:
    resolution: {integrity: sha512-WMwm9LhRUo+WUaRN+vRuETqG89IgZphVSNkdFgeb6sS/E4OrDIN7t48CAewSHXc6C8lefD8KKfr5vY61brQlow==}

  electron-to-chromium@1.5.113:
    resolution: {integrity: sha512-wjT2O4hX+wdWPJ76gWSkMhcHAV2PTMX+QetUCPYEdCIe+cxmgzzSSiGRCKW8nuh4mwKZlpv0xvoW7OF2X+wmHg==}

  emoji-regex@8.0.0:
    resolution: {integrity: sha512-MSjYzcWNOA0ewAHpz0MxpYFvwg6yjy1NG3xteoqz644VCo/RPgnr1/GGt+ic3iJTzQ8Eu3TdM14SawnVUmGE6A==}

  enabled@2.0.0:
    resolution: {integrity: sha512-AKrN98kuwOzMIdAizXGI86UFBoo26CL21UM763y1h/GMSJ4/OHU9k2YlsmBpyScFo/wbLzWQJBMCW4+IO3/+OQ==}

  encodeurl@1.0.2:
    resolution: {integrity: sha512-TPJXq8JqFaVYm2CWmPvnP2Iyo4ZSM7/QKcSmuMLDObfpH5fi7RUGmd/rTDf+rut/saiDiQEeVTNgAmJEdAOx0w==}
    engines: {node: '>= 0.8'}

  encodeurl@2.0.0:
    resolution: {integrity: sha512-Q0n9HRi4m6JuGIV1eFlmvJB7ZEVxu93IrMyiMsGC0lrMJMWzRgx6WGquyfQgZVb31vhGgXnfmPNNXmxnOkRBrg==}
    engines: {node: '>= 0.8'}

  es-define-property@1.0.1:
    resolution: {integrity: sha512-e3nRfgfUZ4rNGL232gUgX06QNyyez04KdjFrF+LTRoOXmrOgFKDg4BCdsjW8EnT69eqdYGmRpJwiPVYNrCaW3g==}
    engines: {node: '>= 0.4'}

  es-errors@1.3.0:
    resolution: {integrity: sha512-Zf5H2Kxt2xjTvbJvP2ZWLEICxA6j+hAmMzIlypy4xcBg1vKVnx89Wy0GbS+kf5cwCVFFzdCFh2XSCFNULS6csw==}
    engines: {node: '>= 0.4'}

  es-object-atoms@1.1.1:
    resolution: {integrity: sha512-FGgH2h8zKNim9ljj7dankFPcICIK9Cp5bm+c2gQSYePhpaG5+esrLODihIorn+Pe6FGJzWhXQotPv73jTaldXA==}
    engines: {node: '>= 0.4'}

  es-set-tostringtag@2.1.0:
    resolution: {integrity: sha512-j6vWzfrGVfyXxge+O0x5sh6cvxAog0a/4Rdd2K36zCMV5eJ+/+tOAngRO8cODMNWbVRdVlmGZQL2YS3yR8bIUA==}
    engines: {node: '>= 0.4'}

  esbuild@0.25.0:
    resolution: {integrity: sha512-BXq5mqc8ltbaN34cDqWuYKyNhX8D/Z0J1xdtdQ8UcIIIyJyz+ZMKUt58tF3SrZ85jcfN/PZYhjR5uDQAYNVbuw==}
    engines: {node: '>=18'}
    hasBin: true

  escalade@3.2.0:
    resolution: {integrity: sha512-WUj2qlxaQtO4g6Pq5c29GTcWGDyd8itL8zTlipgECz3JesAiiOKotd8JU6otB3PACgG6xkJUyVhboMS+bje/jA==}
    engines: {node: '>=6'}

  escape-html@1.0.3:
    resolution: {integrity: sha512-NiSupZ4OeuGwr68lGIeym/ksIZMJodUGOSCZ/FSnTxcrekbvqrgdUxlJOMpijaKZVjAJrWrGs/6Jy8OMuyj9ow==}

  escape-string-regexp@4.0.0:
    resolution: {integrity: sha512-TtpcNJ3XAzx3Gq8sWRzJaVajRs0uVxA2YAkdb1jm2YkPz4G6egUFAyA3n5vtEIZefPk5Wa4UXbKuS5fKkJWdgA==}
    engines: {node: '>=10'}

  eslint-plugin-react-hooks@5.2.0:
    resolution: {integrity: sha512-+f15FfK64YQwZdJNELETdn5ibXEUQmW1DZL6KXhNnc2heoy/sg9VJJeT7n8TlMWouzWqSWavFkIhHyIbIAEapg==}
    engines: {node: '>=10'}
    peerDependencies:
      eslint: ^3.0.0 || ^4.0.0 || ^5.0.0 || ^6.0.0 || ^7.0.0 || ^8.0.0-0 || ^9.0.0

  eslint-plugin-react-refresh@0.4.19:
    resolution: {integrity: sha512-eyy8pcr/YxSYjBoqIFSrlbn9i/xvxUFa8CjzAYo9cFjgGXqq1hyjihcpZvxRLalpaWmueWR81xn7vuKmAFijDQ==}
    peerDependencies:
      eslint: '>=8.40'

  eslint-scope@8.3.0:
    resolution: {integrity: sha512-pUNxi75F8MJ/GdeKtVLSbYg4ZI34J6C0C7sbL4YOp2exGwen7ZsuBqKzUhXd0qMQ362yET3z+uPwKeg/0C2XCQ==}
    engines: {node: ^18.18.0 || ^20.9.0 || >=21.1.0}

  eslint-visitor-keys@3.4.3:
    resolution: {integrity: sha512-wpc+LXeiyiisxPlEkUzU6svyS1frIO3Mgxj1fdy7Pm8Ygzguax2N3Fa/D/ag1WqbOprdI+uY6wMUl8/a2G+iag==}
    engines: {node: ^12.22.0 || ^14.17.0 || >=16.0.0}

  eslint-visitor-keys@4.2.0:
    resolution: {integrity: sha512-UyLnSehNt62FFhSwjZlHmeokpRK59rcz29j+F1/aDgbkbRTk7wIc9XzdoasMUbRNKDM0qQt/+BJ4BrpFeABemw==}
    engines: {node: ^18.18.0 || ^20.9.0 || >=21.1.0}

  eslint@9.22.0:
    resolution: {integrity: sha512-9V/QURhsRN40xuHXWjV64yvrzMjcz7ZyNoF2jJFmy9j/SLk0u1OLSZgXi28MrXjymnjEGSR80WCdab3RGMDveQ==}
    engines: {node: ^18.18.0 || ^20.9.0 || >=21.1.0}
    hasBin: true
    peerDependencies:
      jiti: '*'
    peerDependenciesMeta:
      jiti:
        optional: true

  espree@10.3.0:
    resolution: {integrity: sha512-0QYC8b24HWY8zjRnDTL6RiHfDbAWn63qb4LMj1Z4b076A4une81+z03Kg7l7mn/48PUTqoLptSXez8oknU8Clg==}
    engines: {node: ^18.18.0 || ^20.9.0 || >=21.1.0}

  esquery@1.6.0:
    resolution: {integrity: sha512-ca9pw9fomFcKPvFLXhBKUK90ZvGibiGOvRJNbjljY7s7uq/5YO4BOzcYtJqExdx99rF6aAcnRxHmcUHcz6sQsg==}
    engines: {node: '>=0.10'}

  esrecurse@4.3.0:
    resolution: {integrity: sha512-KmfKL3b6G+RXvP8N1vr3Tq1kL/oCFgn2NYXEtqP8/L3pKapUA4G8cFVaoF3SU323CD4XypR/ffioHmkti6/Tag==}
    engines: {node: '>=4.0'}

  estraverse@5.3.0:
    resolution: {integrity: sha512-MMdARuVEQziNTeJD8DgMqmhwR11BRQ/cBP+pLtYdSTnf3MIO8fFeiINEbX36ZdNlfU/7A9f3gUw49B3oQsvwBA==}
    engines: {node: '>=4.0'}

  esutils@2.0.3:
    resolution: {integrity: sha512-kVscqXk4OCp68SZ0dkgEKVi6/8ij300KBWTJq32P/dYeWTSwK41WyTxalN1eRmA5Z9UU/LX9D7FWSmV9SAYx6g==}
    engines: {node: '>=0.10.0'}

  etag@1.8.1:
    resolution: {integrity: sha512-aIL5Fx7mawVa300al2BnEE4iNvo1qETxLrPI/o05L7z6go7fCw1J6EQmbK4FmJ2AS7kgVF/KEZWufBfdClMcPg==}
    engines: {node: '>= 0.6'}

  exenv@1.2.2:
    resolution: {integrity: sha512-Z+ktTxTwv9ILfgKCk32OX3n/doe+OcLTRtqK9pcL+JsP3J1/VW8Uvl4ZjLlKqeW4rzK4oesDOGMEMRIZqtP4Iw==}

  express@4.21.2:
    resolution: {integrity: sha512-28HqgMZAmih1Czt9ny7qr6ek2qddF4FclbMzwhCREB6OFfH+rXAnuNCwo1/wFvrtbgsQDb4kSbX9de9lFbrXnA==}
    engines: {node: '>= 0.10.0'}

  fast-deep-equal@3.1.3:
    resolution: {integrity: sha512-f3qQ9oQy9j2AhBe/H9VC91wLmKBCCU/gDOnKNAYG5hswO7BLKj09Hc5HYNz9cGI++xlpDCIgDaitVs03ATR84Q==}

  fast-glob@3.3.3:
    resolution: {integrity: sha512-7MptL8U0cqcFdzIzwOTHoilX9x5BrNqye7Z/LuC7kCMRio1EMSyqRK3BEAUD7sXRq4iT4AzTVuZdhgQ2TCvYLg==}
    engines: {node: '>=8.6.0'}

  fast-json-stable-stringify@2.1.0:
    resolution: {integrity: sha512-lhd/wF+Lk98HZoTCtlVraHtfh5XYijIjalXck7saUtuanSDyLMxnHhSXEDJqHxD7msR8D0uCmqlkwjCV8xvwHw==}

  fast-levenshtein@2.0.6:
    resolution: {integrity: sha512-DCXu6Ifhqcks7TZKY3Hxp3y6qphY5SJZmrWMDrKcERSOXWQdMhU9Ig/PYrzyw/ul9jOIyh0N4M0tbC5hodg8dw==}

  fastq@1.19.1:
    resolution: {integrity: sha512-GwLTyxkCXjXbxqIhTsMI2Nui8huMPtnxg7krajPJAjnEG/iiOS7i+zCtWGZR9G0NBKbXKh6X9m9UIsYX/N6vvQ==}

  fecha@4.2.3:
    resolution: {integrity: sha512-OP2IUU6HeYKJi3i0z4A19kHMQoLVs4Hc+DPqqxI2h/DPZHTm/vjsfC6P0b4jCMy14XizLBqvndQ+UilD7707Jw==}

  file-entry-cache@8.0.0:
    resolution: {integrity: sha512-XXTUwCvisa5oacNGRP9SfNtYBNAMi+RPwBFmblZEF7N7swHYQS6/Zfk7SRwx4D5j3CH211YNRco1DEMNVfZCnQ==}
    engines: {node: '>=16.0.0'}

  fill-range@7.1.1:
    resolution: {integrity: sha512-YsGpe3WHLK8ZYi4tWDg2Jy3ebRz2rXowDxnld4bkQB00cc/1Zw9AWnC0i9ztDJitivtQvaI9KaLyKrc+hBW0yg==}
    engines: {node: '>=8'}

  finalhandler@1.3.1:
    resolution: {integrity: sha512-6BN9trH7bp3qvnrRyzsBz+g3lZxTNZTbVO2EV1CS0WIcDbawYVdYvGflME/9QP0h0pYlCDBCTjYa9nZzMDpyxQ==}
    engines: {node: '>= 0.8'}

  find-up@5.0.0:
    resolution: {integrity: sha512-78/PXT1wlLLDgTzDs7sjq9hzz0vXD+zn+7wypEe4fXQxCmdmqfGsEPQxmiCSQI3ajFV91bVSsvNtrJRiW6nGng==}
    engines: {node: '>=10'}

  flat-cache@4.0.1:
    resolution: {integrity: sha512-f7ccFPK3SXFHpx15UIGyRJ/FJQctuKZ0zVuN3frBo4HnK3cay9VEW0R6yPYFHC0AgqhukPzKjq22t5DmAyqGyw==}
    engines: {node: '>=16'}

  flatted@3.3.3:
    resolution: {integrity: sha512-GX+ysw4PBCz0PzosHDepZGANEuFCMLrnRTiEy9McGjmkCQYwRq4A/X786G/fjM/+OjsWSU1ZrY5qyARZmO/uwg==}

  fn.name@1.1.0:
    resolution: {integrity: sha512-GRnmB5gPyJpAhTQdSZTSp9uaPSvl09KoYcMQtsB9rQoOmzs9dH6ffeccH+Z+cv6P68Hu5bC6JjRh4Ah/mHSNRw==}

  follow-redirects@1.15.9:
    resolution: {integrity: sha512-gew4GsXizNgdoRyqmyfMHyAmXsZDk6mHkSxZFCzW9gwlbtOW44CDtYavM+y+72qD/Vq2l550kMF52DT8fOLJqQ==}
    engines: {node: '>=4.0'}
    peerDependencies:
      debug: '*'
    peerDependenciesMeta:
      debug:
        optional: true

  form-data@4.0.2:
    resolution: {integrity: sha512-hGfm/slu0ZabnNt4oaRZ6uREyfCj6P4fT/n6A1rGV+Z0VdGXjfOhVUpkn6qVQONHGIFwmveGXyDs75+nr6FM8w==}
    engines: {node: '>= 6'}

  forwarded@0.2.0:
    resolution: {integrity: sha512-buRG0fpBtRHSTCOASe6hD258tEubFoRLb4ZNA6NxMVHNw2gOcwHo9wyablzMzOA5z9xA9L1KNjk/Nt6MT9aYow==}
    engines: {node: '>= 0.6'}

  fresh@0.5.2:
    resolution: {integrity: sha512-zJ2mQYM18rEFOudeV4GShTGIQ7RbzA7ozbU9I/XBpm7kqgMywgmylMwXHxZJmkVoYkna9d2pVXVXPdYTP9ej8Q==}
    engines: {node: '>= 0.6'}

  fsevents@2.3.3:
    resolution: {integrity: sha512-5xoDfX+fL7faATnagmWPpbFtwh/R77WmMMqqHGS65C3vvB0YHrgF+B1YmZ3441tMj5n63k0212XNoJwzlhffQw==}
    engines: {node: ^8.16.0 || ^10.6.0 || >=11.0.0}
    os: [darwin]

  function-bind@1.1.2:
    resolution: {integrity: sha512-7XHNxH7qX9xG5mIwxkhumTox/MIRNcOgDrxWsMt2pAr23WHp6MrRlN7FBSFpCpr+oVO0F744iUgR82nJMfG2SA==}

  gensync@1.0.0-beta.2:
    resolution: {integrity: sha512-3hN7NaskYvMDLQY55gnW3NQ+mesEAepTqlg+VEbj7zzqEMBVNhzcGYYeqFo/TlYz6eQiFcp1HcsCZO+nGgS8zg==}
    engines: {node: '>=6.9.0'}

  get-caller-file@2.0.5:
    resolution: {integrity: sha512-DyFP3BM/3YHTQOCUL/w0OZHR0lpKeGrxotcHWcqNEdnltqFwXVfhEBQ94eIo34AfQpo0rGki4cyIiftY06h2Fg==}
    engines: {node: 6.* || 8.* || >= 10.*}

  get-intrinsic@1.3.0:
    resolution: {integrity: sha512-9fSjSaos/fRIVIp+xSJlE6lfwhES7LNtKaCBIamHsjr2na1BiABJPo0mOjjz8GJDURarmCPGqaiVg5mfjb98CQ==}
    engines: {node: '>= 0.4'}

  get-proto@1.0.1:
    resolution: {integrity: sha512-sTSfBjoXBp89JvIKIefqw7U2CCebsc74kiY6awiGogKtoSGbgjYE/G/+l9sF3MWFPNc9IcoOC4ODfKHfxFmp0g==}
    engines: {node: '>= 0.4'}

  glob-parent@5.1.2:
    resolution: {integrity: sha512-AOIgSQCepiJYwP3ARnGx+5VnTu2HBYdzbGP45eLw1vr3zB3vZLeyed1sC9hnbcOc9/SrMyM5RPQrkGz4aS9Zow==}
    engines: {node: '>= 6'}

  glob-parent@6.0.2:
    resolution: {integrity: sha512-XxwI8EOhVQgWp6iDL+3b0r86f4d6AX6zSU55HfB4ydCEuXLXc5FcYeOu+nnGftS4TEju/11rt4KJPTMgbfmv4A==}
    engines: {node: '>=10.13.0'}

  globals@11.12.0:
    resolution: {integrity: sha512-WOBp/EEGUiIsJSp7wcv/y6MO+lV9UoncWqxuFfm8eBwzWNgyfBd6Gz+IeKQ9jCmyhoH99g15M3T+QaVHFjizVA==}
    engines: {node: '>=4'}

  globals@14.0.0:
    resolution: {integrity: sha512-oahGvuMGQlPw/ivIYBjVSrWAfWLBeku5tpPE2fOPLi+WHffIWbuh2tCjhyQhTBPMf5E9jDEH4FOmTYgYwbKwtQ==}
    engines: {node: '>=18'}

  globals@15.15.0:
    resolution: {integrity: sha512-7ACyT3wmyp3I61S4fG682L0VA2RGD9otkqGJIwNUMF1SWUombIIk+af1unuDYgMm082aHYwD+mzJvv9Iu8dsgg==}
    engines: {node: '>=18'}

  globrex@0.1.2:
    resolution: {integrity: sha512-uHJgbwAMwNFf5mLst7IWLNg14x1CkeqglJb/K3doi4dw6q2IvAAmM/Y81kevy83wP+Sst+nutFTYOGg3d1lsxg==}

  gopd@1.2.0:
    resolution: {integrity: sha512-ZUKRh6/kUFoAiTAtTYPZJ3hw9wNxx+BIBOijnlG9PnrJsCcSjs1wyyD6vJpaYtgnzDrKYRSqf3OO6Rfa93xsRg==}
    engines: {node: '>= 0.4'}

  graphemer@1.4.0:
    resolution: {integrity: sha512-EtKwoO6kxCL9WO5xipiHTZlSzBm7WLT627TqC/uVRd0HKmq8NXyebnNYxDoBi7wt8eTWrUrKXCOVaFq9x1kgag==}

  has-flag@3.0.0:
    resolution: {integrity: sha512-sKJf1+ceQBr4SMkvQnBDNDtf4TXpVhVGateu0t918bl30FnbE2m4vNLX+VWe/dpjlb+HugGYzW7uQXH98HPEYw==}
    engines: {node: '>=4'}

  has-flag@4.0.0:
    resolution: {integrity: sha512-EykJT/Q1KjTWctppgIAgfSO0tKVuZUjhgMr17kqTumMl6Afv3EISleU7qZUzoXDFTAHTDC4NOoG/ZxU3EvlMPQ==}
    engines: {node: '>=8'}

  has-symbols@1.1.0:
    resolution: {integrity: sha512-1cDNdwJ2Jaohmb3sg4OmKaMBwuC48sYni5HUw2DvsC8LjGTLK9h+eb1X6RyuOHe4hT0ULCW68iomhjUoKUqlPQ==}
    engines: {node: '>= 0.4'}

  has-tostringtag@1.0.2:
    resolution: {integrity: sha512-NqADB8VjPFLM2V0VvHUewwwsw0ZWBaIdgo+ieHtK3hasLz4qeCRjYcqfB6AQrBggRKppKF8L52/VqdVsO47Dlw==}
    engines: {node: '>= 0.4'}

  hasown@2.0.2:
    resolution: {integrity: sha512-0hJU9SCPvmMzIBdZFqNPXWa6dqh7WdH0cII9y+CyS8rG3nL48Bclra9HmKhVVUHyPWNH5Y7xDwAB7bfgSjkUMQ==}
    engines: {node: '>= 0.4'}

  http-errors@2.0.0:
    resolution: {integrity: sha512-FtwrG/euBzaEjYeRqOgly7G0qviiXoJWnvEH2Z1plBdXgbyjv34pHTSb9zoeHMyDy33+DWy5Wt9Wo+TURtOYSQ==}
    engines: {node: '>= 0.8'}

  iconv-lite@0.4.24:
    resolution: {integrity: sha512-v3MXnZAcvnywkTUEZomIActle7RXXeedOR31wwl7VlyoXO4Qi9arvSenNQWne1TcRwhCL1HwLI21bEqdpj8/rA==}
    engines: {node: '>=0.10.0'}

  ignore-by-default@1.0.1:
    resolution: {integrity: sha512-Ius2VYcGNk7T90CppJqcIkS5ooHUZyIQK+ClZfMfMNFEF9VSE73Fq+906u/CWu92x4gzZMWOwfFYckPObzdEbA==}

  ignore@5.3.2:
    resolution: {integrity: sha512-hsBTNUqQTDwkWtcdYI2i06Y/nUBEsNEDJKjWdigLvegy8kDuJAS8uRlpkkcQpyEXL0Z/pjDy5HBmMjRCJ2gq+g==}
    engines: {node: '>= 4'}

  import-fresh@3.3.1:
    resolution: {integrity: sha512-TR3KfrTZTYLPB6jUjfx6MF9WcWrHL9su5TObK4ZkYgBdWKPOFoSoQIdEuTuR82pmtxH2spWG9h6etwfr1pLBqQ==}
    engines: {node: '>=6'}

  imurmurhash@0.1.4:
    resolution: {integrity: sha512-JmXMZ6wuvDmLiHEml9ykzqO6lwFbof0GG4IkcGaENdCRDDmMVnny7s5HsIgHCbaq0w2MyPhDqkhTUgS2LU2PHA==}
    engines: {node: '>=0.8.19'}

  inherits@2.0.4:
    resolution: {integrity: sha512-k/vGaX4/Yla3WzyMCvTQOXYeIHvqOKtnqBduzTHpzpQZzAskKMhZ2K+EnBiSM9zGSoIFeMpXKxa4dYeZIQqewQ==}

  invariant@2.2.4:
    resolution: {integrity: sha512-phJfQVBuaJM5raOpJjSfkiD6BpbCE4Ns//LaXl6wGYtUBY83nWS6Rf9tXm2e8VaK60JEjYldbPif/A2B1C2gNA==}

  ipaddr.js@1.9.1:
    resolution: {integrity: sha512-0KI/607xoxSToH7GjN1FfSbLoU0+btTicjsQSWQlh/hZykN8KpmMf7uYwPW3R+akZ6R/w18ZlXSHBYXiYUPO3g==}
    engines: {node: '>= 0.10'}

  is-arrayish@0.3.2:
    resolution: {integrity: sha512-eVRqCvVlZbuw3GrM63ovNSNAeA1K16kaR/LRY/92w0zxQ5/1YzwblUX652i4Xs9RwAGjW9d9y6X88t8OaAJfWQ==}

  is-binary-path@2.1.0:
    resolution: {integrity: sha512-ZMERYes6pDydyuGidse7OsHxtbI7WVeUEozgR/g7rd0xUimYNlvZRE/K2MgZTjWy725IfelLeVcEM97mmtRGXw==}
    engines: {node: '>=8'}

  is-extglob@2.1.1:
    resolution: {integrity: sha512-SbKbANkN603Vi4jEZv49LeVJMn4yGwsbzZworEoyEiutsN3nJYdbO36zfhGJ6QEDpOZIFkDtnq5JRxmvl3jsoQ==}
    engines: {node: '>=0.10.0'}

  is-fullwidth-code-point@3.0.0:
    resolution: {integrity: sha512-zymm5+u+sCsSWyD9qNaejV3DFvhCKclKdizYaJUuHA83RLjb7nSuGnddCHGv0hk+KY7BMAlsWeK4Ueg6EV6XQg==}
    engines: {node: '>=8'}

  is-glob@4.0.3:
    resolution: {integrity: sha512-xelSayHH36ZgE7ZWhli7pW34hNbNl8Ojv5KVmkJD4hBdD3th8Tfk9vYasLM+mXWOZhFkgZfxhLSnrwRr4elSSg==}
    engines: {node: '>=0.10.0'}

  is-number@7.0.0:
    resolution: {integrity: sha512-41Cifkg6e8TylSpdtTpeLVMqvSBEVzTttHvERD741+pnZ8ANv0004MRL43QKPDlK9cGvNp6NZWZUBlbGXYxxng==}
    engines: {node: '>=0.12.0'}

  is-stream@2.0.1:
    resolution: {integrity: sha512-hFoiJiTl63nn+kstHGBtewWSKnQLpyb155KHheA1l39uvtO9nWIop1p3udqPcUd/xbF1VLMO4n7OI6p7RbngDg==}
    engines: {node: '>=8'}

<<<<<<< HEAD
=======
  isarray@1.0.0:
    resolution: {integrity: sha512-VLghIWNM6ELQzo7zwmcg0NmTVyWKYjvIeM83yjp0wRDTmUnrM678fQbcKBo6n2CJEF0szoG//ytg+TKla89ALQ==}

>>>>>>> 2d53f812
  isexe@2.0.0:
    resolution: {integrity: sha512-RHxMLp9lnKHGHRng9QFhRCMbYAcVpn69smSGcq3f36xjgVVWThj4qqLbTLlq7Ssj8B+fIQ1EuCEGI2lKsyQeIw==}

  js-tokens@4.0.0:
    resolution: {integrity: sha512-RdJUflcE3cUzKiMqQgsCu06FPu9UdIJO0beYbPhHN4k6apgJtifcoCtT9bcxOpYBtpD2kCM6Sbzg4CausW/PKQ==}

  js-yaml@4.1.0:
    resolution: {integrity: sha512-wpxZs9NoxZaJESJGIZTyDEaYpl0FKSA+FB9aJiyemKhMwkxQg63h4T1KJgUGHpTqPDNRcmmYLugrRjJlBtWvRA==}
    hasBin: true

  jsesc@3.1.0:
    resolution: {integrity: sha512-/sM3dO2FOzXjKQhJuo0Q173wf2KOo8t4I8vHy6lF9poUp7bKT0/NHE8fPX23PwfhnykfqnC2xRxOnVw5XuGIaA==}
    engines: {node: '>=6'}
    hasBin: true

  json-buffer@3.0.1:
    resolution: {integrity: sha512-4bV5BfR2mqfQTJm+V5tPPdf+ZpuhiIvTuAB5g8kcrXOZpTT/QwwVRWBywX1ozr6lEuPdbHxwaJlm9G6mI2sfSQ==}

  json-schema-traverse@0.4.1:
    resolution: {integrity: sha512-xbbCH5dCYU5T8LcEhhuh7HJ88HXuW3qsI3Y0zOZFKfZEHcpWiHU/Jxzk629Brsab/mMiHQti9wMP+845RPe3Vg==}

  json-stable-stringify-without-jsonify@1.0.1:
    resolution: {integrity: sha512-Bdboy+l7tA3OGW6FjyFHWkP5LuByj1Tk33Ljyq0axyzdk9//JSi2u3fP1QSmd1KNwq6VOKYGlAu87CisVir6Pw==}

  json5@2.2.3:
    resolution: {integrity: sha512-XmOWe7eyHYH14cLdVPoyg+GOH3rYX++KpzrylJwSW98t3Nk+U8XOl8FWKOgwtzdb8lXGf6zYwDUzeHMWfxasyg==}
    engines: {node: '>=6'}
    hasBin: true

  jsonwebtoken@9.0.2:
    resolution: {integrity: sha512-PRp66vJ865SSqOlgqS8hujT5U4AOgMfhrwYIuIhfKaoSCZcirrmASQr8CX7cUg+RMih+hgznrjp99o+W4pJLHQ==}
    engines: {node: '>=12', npm: '>=6'}

  jwa@1.4.1:
    resolution: {integrity: sha512-qiLX/xhEEFKUAJ6FiBMbes3w9ATzyk5W7Hvzpa/SLYdxNtng+gcurvrI7TbACjIXlsJyr05/S1oUhZrc63evQA==}

  jws@3.2.2:
    resolution: {integrity: sha512-YHlZCB6lMTllWDtSPHz/ZXTsi8S00usEV6v1tjq8tOUZzw7DpSDWVXjXDre6ed1w/pd495ODpHZYSdkRTsa0HA==}

  kareem@2.6.3:
    resolution: {integrity: sha512-C3iHfuGUXK2u8/ipq9LfjFfXFxAZMQJJq7vLS45r3D9Y2xQ/m4S8zaR4zMLFWh9AsNPXmcFfUDhTEO8UIC/V6Q==}
    engines: {node: '>=12.0.0'}

  keyv@4.5.4:
    resolution: {integrity: sha512-oxVHkHR/EJf2CNXnWxRLW6mg7JyCCUcG0DtEGmL2ctUo1PNTin1PUil+r/+4r5MpVgC/fn1kjsx7mjSujKqIpw==}

  kuler@2.0.0:
    resolution: {integrity: sha512-Xq9nH7KlWZmXAtodXDDRE7vs6DU1gTU8zYDHDiWLSip45Egwq3plLHzPn27NgvzL2r1LMPC1vdqh98sQxtqj4A==}

  levn@0.4.1:
    resolution: {integrity: sha512-+bT2uH4E5LGE7h/n3evcS/sQlJXCpIp6ym8OWJ5eV6+67Dsql/LaaT7qJBAt2rzfoa/5QBGBhxDix1dMt2kQKQ==}
    engines: {node: '>= 0.8.0'}

  locate-path@6.0.0:
    resolution: {integrity: sha512-iPZK6eYjbxRu3uB4/WZ3EsEIMJFMqAoopl3R+zuq0UjcAm/MO6KCweDgPfP3elTztoKP3KtnVHxTn2NHBSDVUw==}
    engines: {node: '>=10'}

  lodash.includes@4.3.0:
    resolution: {integrity: sha512-W3Bx6mdkRTGtlJISOvVD/lbqjTlPPUDTMnlXZFnVwi9NKJ6tiAk6LVdlhZMm17VZisqhKcgzpO5Wz91PCt5b0w==}

  lodash.isboolean@3.0.3:
    resolution: {integrity: sha512-Bz5mupy2SVbPHURB98VAcw+aHh4vRV5IPNhILUCsOzRmsTmSQ17jIuqopAentWoehktxGd9e/hbIXq980/1QJg==}

  lodash.isinteger@4.0.4:
    resolution: {integrity: sha512-DBwtEWN2caHQ9/imiNeEA5ys1JoRtRfY3d7V9wkqtbycnAmTvRRmbHKDV4a0EYc678/dia0jrte4tjYwVBaZUA==}

  lodash.isnumber@3.0.3:
    resolution: {integrity: sha512-QYqzpfwO3/CWf3XP+Z+tkQsfaLL/EnUlXWVkIk5FUPc4sBdTehEqZONuyRt2P67PXAk+NXmTBcc97zw9t1FQrw==}

  lodash.isplainobject@4.0.6:
    resolution: {integrity: sha512-oSXzaWypCMHkPC3NvBEaPHf0KsA5mvPrOPgQWDsbg8n7orZ290M0BmC/jgRZ4vcJ6DTAhjrsSYgdsW/F+MFOBA==}

  lodash.isstring@4.0.1:
    resolution: {integrity: sha512-0wJxfxH1wgO3GrbuP+dTTk7op+6L41QCXbGINEmD+ny/G/eCqGzxyCsh7159S+mgDDcoarnBw6PC1PS5+wUGgw==}

  lodash.merge@4.6.2:
    resolution: {integrity: sha512-0KpjqXRVvrYyCsX1swR/XTK0va6VQkQM6MNo7PqW77ByjAhoARA8EfrP1N4+KlKj8YS0ZUCtRT/YUuhyYDujIQ==}

  lodash.once@4.1.1:
    resolution: {integrity: sha512-Sb487aTOCr9drQVL8pIxOzVhafOjZN9UU54hiN8PU3uAiSV7lx1yYNpbNmex2PK6dSJoNTSJUUswT651yww3Mg==}

  lodash@4.17.21:
    resolution: {integrity: sha512-v2kDEe57lecTulaDIuNTPy3Ry4gLGJ6Z1O3vE1krgXZNrsQ+LFTGHVxVjcXPs17LhbZVGedAJv8XZ1tvj5FvSg==}

  logform@2.7.0:
    resolution: {integrity: sha512-TFYA4jnP7PVbmlBIfhlSe+WKxs9dklXMTEGcBCIvLhE/Tn3H6Gk1norupVW7m5Cnd4bLcr08AytbyV/xj7f/kQ==}
    engines: {node: '>= 12.0.0'}

  loose-envify@1.4.0:
    resolution: {integrity: sha512-lyuxPGr/Wfhrlem2CL/UcnUc1zcqKAImBDzukY7Y5F/yQiNdko6+fRLevlw1HgMySw7f611UIY408EtxRSoK3Q==}
    hasBin: true

  lru-cache@5.1.1:
    resolution: {integrity: sha512-KpNARQA3Iwv+jTA0utUVVbrh+Jlrr1Fv0e56GGzAFOXN7dk/FviaDW8LHmK52DlcH4WP2n6gI8vN1aesBFgo9w==}

  make-error@1.3.6:
    resolution: {integrity: sha512-s8UhlNe7vPKomQhC1qFelMokr/Sc3AgNbso3n74mVPA5LTZwkB9NlXf4XPamLxJE8h0gh73rM94xvwRT2CVInw==}

  math-intrinsics@1.1.0:
    resolution: {integrity: sha512-/IXtbwEk5HTPyEwyKX6hGkYXxM9nbj64B+ilVJnC/R6B0pH5G4V3b0pVbL7DBj4tkhBAppbQUlf6F6Xl9LHu1g==}
    engines: {node: '>= 0.4'}

  media-typer@0.3.0:
    resolution: {integrity: sha512-dq+qelQ9akHpcOl/gUVRTxVIOkAJ1wR3QAvb4RsVjS8oVoFjDGTc679wJYmUmknUF5HwMLOgb5O+a3KxfWapPQ==}
    engines: {node: '>= 0.6'}

  memory-pager@1.5.0:
    resolution: {integrity: sha512-ZS4Bp4r/Zoeq6+NLJpP+0Zzm0pR8whtGPf1XExKLJBAczGMnSi3It14OiNCStjQjM6NU1okjQGSxgEZN8eBYKg==}

  merge-descriptors@1.0.3:
    resolution: {integrity: sha512-gaNvAS7TZ897/rVaZ0nMtAyxNyi/pdbjbAwUpFQpN70GqnVfOiXpeUUMKRBmzXaSQ8DdTX4/0ms62r2K+hE6mQ==}

  merge2@1.4.1:
    resolution: {integrity: sha512-8q7VEgMJW4J8tcfVPy8g09NcQwZdbwFEqhe/WZkoIzjn/3TGDwtOCYtXGxA3O8tPzpczCCDgv+P2P5y00ZJOOg==}
    engines: {node: '>= 8'}

  methods@1.1.2:
    resolution: {integrity: sha512-iclAHeNqNm68zFtnZ0e+1L2yUIdvzNoauKU4WBA3VvH/vPFieF7qfRlwUZU+DA9P9bPXIS90ulxoUoCH23sV2w==}
    engines: {node: '>= 0.6'}

  micromatch@4.0.8:
    resolution: {integrity: sha512-PXwfBhYu0hBCPw8Dn0E+WDYb7af3dSLVWKi3HGv84IdF4TyFoC0ysxFd0Goxw7nSv4T/PzEJQxsYsEiFCKo2BA==}
    engines: {node: '>=8.6'}

  mime-db@1.52.0:
    resolution: {integrity: sha512-sPU4uV7dYlvtWJxwwxHD0PuihVNiE7TyAbQ5SWxDCB9mUYvOgroQOwYQQOKPJ8CIbE+1ETVlOoK1UC2nU3gYvg==}
    engines: {node: '>= 0.6'}

  mime-types@2.1.35:
    resolution: {integrity: sha512-ZDY+bPm5zTTF+YpCrAU9nK0UgICYPT0QtT1NZWFv4s++TNkcgVaT0g6+4R2uI4MjQjzysHB1zxuWL50hzaeXiw==}
    engines: {node: '>= 0.6'}

  mime@1.6.0:
    resolution: {integrity: sha512-x0Vn8spI+wuJ1O6S7gnbaQg8Pxh4NNHb7KSINmEWKiPE4RKOplvijn+NkmYmmRgP68mc70j2EbeTFRsrswaQeg==}
    engines: {node: '>=4'}
    hasBin: true

  minimatch@3.1.2:
    resolution: {integrity: sha512-J7p63hRiAjw1NDEww1W7i37+ByIrOWO5XQQAzZ3VOcL0PNybwpfmV/N05zFAzwQ9USyEcX6t3UO+K5aqBQOIHw==}

  minimatch@9.0.5:
    resolution: {integrity: sha512-G6T0ZX48xgozx7587koeX9Ys2NYy6Gmv//P89sEte9V9whIapMNF4idKxnW2QtCcLiTWlb/wfCabAtAFWhhBow==}
    engines: {node: '>=16 || 14 >=14.17'}

  minimist@1.2.8:
    resolution: {integrity: sha512-2yyAR8qBkN3YuheJanUpWC5U3bb5osDywNB8RzDVlDwDHbocAJveqqj1u8+SVD7jkWT4yvsHCpWqqWqAxb0zCA==}

  mkdirp@0.5.6:
    resolution: {integrity: sha512-FP+p8RB8OWpF3YZBCrP5gtADmtXApB5AMLn+vdyA+PyxCjrCs00mjyUozssO33cwDeT3wNGdLxJ5M//YqtHAJw==}
    hasBin: true

  mongodb-connection-string-url@3.0.2:
    resolution: {integrity: sha512-rMO7CGo/9BFwyZABcKAWL8UJwH/Kc2x0g72uhDWzG48URRax5TCIcJ7Rc3RZqffZzO/Gwff/jyKwCU9TN8gehA==}

  mongodb@6.14.2:
    resolution: {integrity: sha512-kMEHNo0F3P6QKDq17zcDuPeaywK/YaJVCEQRzPF3TOM/Bl9MFg64YE5Tu7ifj37qZJMhwU1tl2Ioivws5gRG5Q==}
    engines: {node: '>=16.20.1'}
    peerDependencies:
      '@aws-sdk/credential-providers': ^3.188.0
      '@mongodb-js/zstd': ^1.1.0 || ^2.0.0
      gcp-metadata: ^5.2.0
      kerberos: ^2.0.1
      mongodb-client-encryption: '>=6.0.0 <7'
      snappy: ^7.2.2
      socks: ^2.7.1
    peerDependenciesMeta:
      '@aws-sdk/credential-providers':
        optional: true
      '@mongodb-js/zstd':
        optional: true
      gcp-metadata:
        optional: true
      kerberos:
        optional: true
      mongodb-client-encryption:
        optional: true
      snappy:
        optional: true
      socks:
        optional: true

  mongoose@8.12.1:
    resolution: {integrity: sha512-UW22y8QFVYmrb36hm8cGncfn4ARc/XsYWQwRTaj0gxtQk1rDuhzDO1eBantS+hTTatfAIS96LlRCJrcNHvW5+Q==}
    engines: {node: '>=16.20.1'}

  morgan@1.10.0:
    resolution: {integrity: sha512-AbegBVI4sh6El+1gNwvD5YIck7nSA36weD7xvIxG4in80j/UoK8AEGaWnnz8v1GxonMCltmlNs5ZKbGvl9b1XQ==}
    engines: {node: '>= 0.8.0'}

  mpath@0.9.0:
    resolution: {integrity: sha512-ikJRQTk8hw5DEoFVxHG1Gn9T/xcjtdnOKIU1JTmGjZZlg9LST2mBLmcX3/ICIbgJydT2GOc15RnNy5mHmzfSew==}
    engines: {node: '>=4.0.0'}

  mquery@5.0.0:
    resolution: {integrity: sha512-iQMncpmEK8R8ncT8HJGsGc9Dsp8xcgYMVSbs5jgnm1lFHTZqMJTUWTDx1LBO8+mK3tPNZWFLBghQEIOULSTHZg==}
    engines: {node: '>=14.0.0'}

  ms@2.0.0:
    resolution: {integrity: sha512-Tpp60P6IUJDTuOq/5Z8cdskzJujfwqfOTkrwIwj7IRISpnkJnT6SyJ4PCPnGMoFjC9ddhal5KVIYtAt97ix05A==}

  ms@2.1.3:
    resolution: {integrity: sha512-6FlzubTLZG3J2a/NVCAleEhjzq5oxgHyaCU9yYXvcLsvoVaHJq/s5xXI6/XXP6tz7R9xAOtHnSO/tXtF3WRTlA==}

  multer@1.4.5-lts.2:
    resolution: {integrity: sha512-VzGiVigcG9zUAoCNU+xShztrlr1auZOlurXynNvO9GiWD1/mTBbUljOKY+qMeazBqXgRnjzeEgJI/wyjJUHg9A==}
    engines: {node: '>= 6.0.0'}

  nanoid@3.3.9:
    resolution: {integrity: sha512-SppoicMGpZvbF1l3z4x7No3OlIjP7QJvC9XR7AhZr1kL133KHnKPztkKDc+Ir4aJ/1VhTySrtKhrsycmrMQfvg==}
    engines: {node: ^10 || ^12 || ^13.7 || ^14 || >=15.0.1}
    hasBin: true

  natural-compare@1.4.0:
    resolution: {integrity: sha512-OWND8ei3VtNC9h7V60qff3SVobHr996CTwgxubgyQYEpg290h9J0buyECNNJexkFm5sOajh5G116RYA1c8ZMSw==}

  negotiator@0.6.3:
    resolution: {integrity: sha512-+EUsqGPLsM+j/zdChZjsnX51g4XrHFOIXwfnCVPGlQk/k5giakcKsuxCObBRu6DSm9opw/O6slWbJdghQM4bBg==}
    engines: {node: '>= 0.6'}

  node-cron@3.0.3:
    resolution: {integrity: sha512-dOal67//nohNgYWb+nWmg5dkFdIwDm8EpeGYMekPMrngV3637lqnX0lbUcCtgibHTz6SEz7DAIjKvKDFYCnO1A==}
    engines: {node: '>=6.0.0'}

  node-releases@2.0.19:
    resolution: {integrity: sha512-xxOWJsBKtzAq7DY0J+DTzuz58K8e7sJbdgwkbMWQe8UYB6ekmsQ45q0M/tJDsGaZmbC+l7n57UV8Hl5tHxO9uw==}

  nodemon@3.1.9:
    resolution: {integrity: sha512-hdr1oIb2p6ZSxu3PB2JWWYS7ZQ0qvaZsc3hK8DR8f02kRzc8rjYmxAIvdz+aYC+8F2IjNaB7HMcSDg8nQpJxyg==}
    engines: {node: '>=10'}
    hasBin: true

  normalize-path@3.0.0:
    resolution: {integrity: sha512-6eZs5Ls3WtCisHWp9S2GUy8dqkpGi4BVSz3GaqiE6ezub0512ESztXUwUB6C6IKbQkY2Pnb/mD4WYojCRwcwLA==}
    engines: {node: '>=0.10.0'}

  object-assign@4.1.1:
    resolution: {integrity: sha512-rJgTQnkUnH1sFw8yT6VSU3zD3sWmu6sZhIseY8VX+GRu3P6F7Fu+JNDoXfklElbLJSnc3FUQHVe4cU5hj+BcUg==}
    engines: {node: '>=0.10.0'}

  object-inspect@1.13.4:
    resolution: {integrity: sha512-W67iLl4J2EXEGTbfeHCffrjDfitvLANg0UlX3wFUUSTx92KXRFegMHUVgSqE+wvhAbi4WqjGg9czysTV2Epbew==}
    engines: {node: '>= 0.4'}

  on-finished@2.3.0:
    resolution: {integrity: sha512-ikqdkGAAyf/X/gPhXGvfgAytDZtDbr+bkNUJ0N9h5MI/dmdgCs3l6hoHrcUv41sRKew3jIwrp4qQDXiK99Utww==}
    engines: {node: '>= 0.8'}

  on-finished@2.4.1:
    resolution: {integrity: sha512-oVlzkg3ENAhCk2zdv7IJwd/QUD4z2RxRwpkcGY8psCVcCYZNq4wYnVWALHM+brtuJjePWiYF/ClmuDr8Ch5+kg==}
    engines: {node: '>= 0.8'}

  on-headers@1.0.2:
    resolution: {integrity: sha512-pZAE+FJLoyITytdqK0U5s+FIpjN0JP3OzFi/u8Rx+EV5/W+JTWGXG8xFzevE7AjBfDqHv/8vL8qQsIhHnqRkrA==}
    engines: {node: '>= 0.8'}

  one-time@1.0.0:
    resolution: {integrity: sha512-5DXOiRKwuSEcQ/l0kGCF6Q3jcADFv5tSmRaJck/OqkVFcOzutB134KRSfF0xDrL39MNnqxbHBbUUcjZIhTgb2g==}

  optionator@0.9.4:
    resolution: {integrity: sha512-6IpQ7mKUxRcZNLIObR0hz7lxsapSSIYNZJwXPGeF0mTVqGKFIXj1DQcMoT22S3ROcLyY/rz0PWaWZ9ayWmad9g==}
    engines: {node: '>= 0.8.0'}

  p-limit@3.1.0:
    resolution: {integrity: sha512-TYOanM3wGwNGsZN2cVTYPArw454xnXj5qmWF1bEoAc4+cU/ol7GVh7odevjp1FNHduHc3KZMcFduxU5Xc6uJRQ==}
    engines: {node: '>=10'}

  p-locate@5.0.0:
    resolution: {integrity: sha512-LaNjtRWUBY++zB5nE/NwcaoMylSPk+S+ZHNB1TzdbMJMny6dynpAGt7X/tl/QYq3TIeE6nxHppbo2LGymrG5Pw==}
    engines: {node: '>=10'}

  parent-module@1.0.1:
    resolution: {integrity: sha512-GQ2EWRpQV8/o+Aw8YqtfZZPfNRWZYkbidE9k5rpl/hC3vtHHBfGm2Ifi6qWV+coDGkrUKZAxE3Lot5kcsRlh+g==}
    engines: {node: '>=6'}

  parseurl@1.3.3:
    resolution: {integrity: sha512-CiyeOxFT/JZyN5m0z9PfXw4SCBJ6Sygz1Dpl0wqjlhDEGGBP1GnsUVEL0p63hoG1fcj3fHynXi9NYO4nWOL+qQ==}
    engines: {node: '>= 0.8'}

  path-exists@4.0.0:
    resolution: {integrity: sha512-ak9Qy5Q7jYb2Wwcey5Fpvg2KoAc/ZIhLSLOSBmRmygPsGwkVVt0fZa0qrtMz+m6tJTAHfZQ8FnmB4MG4LWy7/w==}
    engines: {node: '>=8'}

  path-key@3.1.1:
    resolution: {integrity: sha512-ojmeN0qd+y0jszEtoY48r0Peq5dwMEkIlCOu6Q5f41lfkswXuKtYrhgoTpLnyIcHm24Uhqx+5Tqm2InSwLhE6Q==}
    engines: {node: '>=8'}

  path-to-regexp@0.1.12:
    resolution: {integrity: sha512-RA1GjUVMnvYFxuqovrEqZoxxW5NUZqbwKtYz/Tt7nXerk0LbLblQmrsgdeOxV5SFHf0UDggjS/bSeOZwt1pmEQ==}

  picocolors@1.1.1:
    resolution: {integrity: sha512-xceH2snhtb5M9liqDsmEw56le376mTZkEX/jEb/RxNFyegNul7eNslCXP9FDj/Lcu0X8KEyMceP2ntpaHrDEVA==}

  picomatch@2.3.1:
    resolution: {integrity: sha512-JU3teHTNjmE2VCGFzuY8EXzCDVwEqB2a8fsIvwaStHhAWJEeVd1o1QD80CU6+ZdEXXSLbSsuLwJjkCBWqRQUVA==}
    engines: {node: '>=8.6'}

  postcss@8.5.3:
    resolution: {integrity: sha512-dle9A3yYxlBSrt8Fu+IpjGT8SY8hN0mlaA6GY8t0P5PjIOZemULz/E2Bnm/2dcUOena75OTNkHI76uZBNUUq3A==}
    engines: {node: ^10 || ^12 || >=14}

  prelude-ls@1.2.1:
    resolution: {integrity: sha512-vkcDPrRZo1QZLbn5RLGPpg/WmIQ65qoWWhcGKf/b5eplkkarX0m9z8ppCat4mlOqUsWpyNuYgO3VRyrYHSzX5g==}
    engines: {node: '>= 0.8.0'}

<<<<<<< HEAD
=======
  process-nextick-args@2.0.1:
    resolution: {integrity: sha512-3ouUOpQhtgrbOa17J7+uxOTpITYWaGP7/AhoR3+A+/1e9skrzelGi/dXzEYyvbxubEF6Wn2ypscTKiKJFFn1ag==}

>>>>>>> 2d53f812
  prop-types-extra@1.1.1:
    resolution: {integrity: sha512-59+AHNnHYCdiC+vMwY52WmvP5dM3QLeoumYuEyceQDi9aEhtwN9zIQ2ZNo25sMyXnbh32h+P1ezDsUpUH3JAew==}
    peerDependencies:
      react: '>=0.14.0'

  prop-types@15.8.1:
    resolution: {integrity: sha512-oj87CgZICdulUohogVAR7AjlC0327U4el4L6eAvOqCeudMDVU0NThNaV+b9Df4dXgSP1gXMTnPdhfe/2qDH5cg==}

  proxy-addr@2.0.7:
    resolution: {integrity: sha512-llQsMLSUDUPT44jdrU/O37qlnifitDP+ZwrmmZcoSKyLKvtZxpyV0n2/bD/N4tBAAZ/gJEdZU7KMraoK1+XYAg==}
    engines: {node: '>= 0.10'}

  proxy-from-env@1.1.0:
    resolution: {integrity: sha512-D+zkORCbA9f1tdWRK0RaCR3GPv50cMxcrz4X8k5LTSUD1Dkw47mKJEZQNunItRTkWwgtaUSo1RVFRIG9ZXiFYg==}

  pstree.remy@1.1.8:
    resolution: {integrity: sha512-77DZwxQmxKnu3aR542U+X8FypNzbfJ+C5XQDk3uWjWxn6151aIMGthWYRXTqT1E5oJvg+ljaa2OJi+VfvCOQ8w==}

  punycode@2.3.1:
    resolution: {integrity: sha512-vYt7UD1U9Wg6138shLtLOvdAu+8DsC/ilFtEVHcH+wydcSpNE20AfSOduf6MkRFahL5FY7X1oU7nKVZFtfq8Fg==}
    engines: {node: '>=6'}

  qs@6.13.0:
    resolution: {integrity: sha512-+38qI9SOr8tfZ4QmJNplMUxqjbe7LKvvZgWdExBOmd+egZTtjLB67Gu0HRX3u/XOq7UU2Nx6nsjvS16Z9uwfpg==}
    engines: {node: '>=0.6'}

  queue-microtask@1.2.3:
    resolution: {integrity: sha512-NuaNSa6flKT5JaSYQzJok04JzTL1CA6aGhv5rfLW3PgqA+M2ChpZQnAC8h8i4ZFkBS8X5RqkDBHA7r4hej3K9A==}

  range-parser@1.2.1:
    resolution: {integrity: sha512-Hrgsx+orqoygnmhFbKaHE6c296J+HTAQXoxEF6gNupROmmGJRoyzfG3ccAveqCBrwr/2yxQ5BVd/GTl5agOwSg==}
    engines: {node: '>= 0.6'}

  raw-body@2.5.2:
    resolution: {integrity: sha512-8zGqypfENjCIqGhgXToC8aB2r7YrBX+AQAfIPs/Mlk+BtPTztOvTS01NRW/3Eh60J+a48lt8qsCzirQ6loCVfA==}
    engines: {node: '>= 0.8'}

  react-bootstrap@2.10.9:
    resolution: {integrity: sha512-TJUCuHcxdgYpOqeWmRApM/Dy0+hVsxNRFvq2aRFQuxhNi/+ivOxC5OdWIeHS3agxvzJ4Ev4nDw2ZdBl9ymd/JQ==}
    peerDependencies:
      '@types/react': '>=16.14.8'
      react: '>=16.14.0'
      react-dom: '>=16.14.0'
    peerDependenciesMeta:
      '@types/react':
        optional: true

  react-chartjs-2@5.3.0:
    resolution: {integrity: sha512-UfZZFnDsERI3c3CZGxzvNJd02SHjaSJ8kgW1djn65H1KK8rehwTjyrRKOG3VTMG8wtHZ5rgAO5oTHtHi9GCCmw==}
    peerDependencies:
      chart.js: ^4.1.1
      react: ^16.8.0 || ^17.0.0 || ^18.0.0 || ^19.0.0

  react-dom@18.3.1:
    resolution: {integrity: sha512-5m4nQKp+rZRb09LNH59GM4BxTh9251/ylbKIbpe7TpGxfJ+9kv6BLkLBXIjjspbgbnIBNqlI23tRnTWT0snUIw==}
    peerDependencies:
      react: ^18.3.1

  react-is@16.13.1:
    resolution: {integrity: sha512-24e6ynE2H+OKt4kqsOvNd8kBpV65zoxbA4BVsEOB3ARVWQki/DHzaUoC5KuON/BiccDaCCTZBuOcfZs70kR8bQ==}

  react-lifecycles-compat@3.0.4:
    resolution: {integrity: sha512-fBASbA6LnOU9dOU2eW7aQ8xmYBSXUIWr+UmF9b1efZBazGNO+rcXT/icdKnYm2pTwcRylVUYwW7H1PHfLekVzA==}

  react-modal@3.16.3:
    resolution: {integrity: sha512-yCYRJB5YkeQDQlTt17WGAgFJ7jr2QYcWa1SHqZ3PluDmnKJ/7+tVU+E6uKyZ0nODaeEj+xCpK4LcSnKXLMC0Nw==}
    peerDependencies:
      react: ^0.14.0 || ^15.0.0 || ^16 || ^17 || ^18 || ^19
      react-dom: ^0.14.0 || ^15.0.0 || ^16 || ^17 || ^18 || ^19

  react-refresh@0.14.2:
    resolution: {integrity: sha512-jCvmsr+1IUSMUyzOkRcvnVbX3ZYC6g9TDrDbFuFmRDq7PD4yaGbLKNQL6k2jnArV8hjYxh7hVhAZB6s9HDGpZA==}
    engines: {node: '>=0.10.0'}

  react-router-dom@7.3.0:
    resolution: {integrity: sha512-z7Q5FTiHGgQfEurX/FBinkOXhWREJIAB2RiU24lvcBa82PxUpwqvs/PAXb9lJyPjTs2jrl6UkLvCZVGJPeNuuQ==}
    engines: {node: '>=20.0.0'}
    peerDependencies:
      react: '>=18'
      react-dom: '>=18'

  react-router@7.3.0:
    resolution: {integrity: sha512-466f2W7HIWaNXTKM5nHTqNxLrHTyXybm7R0eBlVSt0k/u55tTCDO194OIx/NrYD4TS5SXKTNekXfT37kMKUjgw==}
    engines: {node: '>=20.0.0'}
    peerDependencies:
      react: '>=18'
      react-dom: '>=18'
    peerDependenciesMeta:
      react-dom:
        optional: true

  react-toastify@11.0.5:
    resolution: {integrity: sha512-EpqHBGvnSTtHYhCPLxML05NLY2ZX0JURbAdNYa6BUkk+amz4wbKBQvoKQAB0ardvSarUBuY4Q4s1sluAzZwkmA==}
    peerDependencies:
      react: ^18 || ^19
      react-dom: ^18 || ^19

  react-transition-group@4.4.5:
    resolution: {integrity: sha512-pZcd1MCJoiKiBR2NRxeCRg13uCXbydPnmB4EOeRrY7480qNWO8IIgQG6zlDkm6uRMsURXPuKq0GWtiM59a5Q6g==}
    peerDependencies:
      react: '>=16.6.0'
      react-dom: '>=16.6.0'

  react@18.3.1:
    resolution: {integrity: sha512-wS+hAgJShR0KhEvPJArfuPVN1+Hz1t0Y6n5jLrGQbkb4urgPE/0Rve+1kMB1v/oWgHgm4WIcV+i7F2pTVj+2iQ==}
    engines: {node: '>=0.10.0'}

  readable-stream@2.3.8:
    resolution: {integrity: sha512-8p0AUk4XODgIewSi0l8Epjs+EVnWiK7NoDIEGU0HhE7+ZyY8D1IMY7odu5lRrFXGg71L15KG8QrPmum45RTtdA==}

  readable-stream@3.6.2:
    resolution: {integrity: sha512-9u/sniCrY3D5WdsERHzHE4G2YCXqoG5FTHUiCC4SIbr6XcLZBY05ya9EKjYek9O5xOAwjGq+1JdGBAS7Q9ScoA==}
    engines: {node: '>= 6'}

  readdirp@3.6.0:
    resolution: {integrity: sha512-hOS089on8RduqdbhvQ5Z37A0ESjsqz6qnRcffsMU3495FuTdqSm+7bhJ29JvIOsBDEEnan5DPu9t3To9VRlMzA==}
    engines: {node: '>=8.10.0'}

  regenerator-runtime@0.14.1:
    resolution: {integrity: sha512-dYnhHh0nJoMfnkZs6GmmhFknAGRrLznOu5nc9ML+EJxGvrx6H7teuevqVqCuPcPK//3eDrrjQhehXVx9cnkGdw==}

  require-directory@2.1.1:
    resolution: {integrity: sha512-fGxEI7+wsG9xrvdjsrlmL22OMTTiHRwAMroiEeMgq8gzoLC/PQr7RsRDSTLUg/bZAZtF+TVIkHc6/4RIKrui+Q==}
    engines: {node: '>=0.10.0'}

  resolve-from@4.0.0:
    resolution: {integrity: sha512-pb/MYmXstAkysRFx8piNI1tGFNQIFA3vkE3Gq4EuA1dF6gHp/+vgZqsCGJapvy8N3Q+4o7FwvquPJcnZ7RYy4g==}
    engines: {node: '>=4'}

  reusify@1.1.0:
    resolution: {integrity: sha512-g6QUff04oZpHs0eG5p83rFLhHeV00ug/Yf9nZM6fLeUrPguBTkTQOdpAWWspMh55TZfVQDPaN3NQJfbVRAxdIw==}
    engines: {iojs: '>=1.0.0', node: '>=0.10.0'}

  rollup@4.35.0:
    resolution: {integrity: sha512-kg6oI4g+vc41vePJyO6dHt/yl0Rz3Thv0kJeVQ3D1kS3E5XSuKbPc29G4IpT/Kv1KQwgHVcN+HtyS+HYLNSvQg==}
    engines: {node: '>=18.0.0', npm: '>=8.0.0'}
    hasBin: true

  run-parallel@1.2.0:
    resolution: {integrity: sha512-5l4VyZR86LZ/lDxZTR6jqL8AFE2S0IFLMP26AbjsLVADxHdhB/c0GUsH+y39UfCi3dzz8OlQuPmnaJOMoDHQBA==}

  rxjs@7.8.2:
    resolution: {integrity: sha512-dhKf903U/PQZY6boNNtAGdWbG85WAbjT/1xYoZIC7FAY0yWapOBQVsVrDl58W86//e1VpMNBtRV4MaXfdMySFA==}

  safe-buffer@5.1.2:
    resolution: {integrity: sha512-Gd2UZBJDkXlY7GbJxfsE8/nvKkUEU1G38c1siN6QP6a9PT9MmHB8GnpscSmMJSoF8LOIrt8ud/wPtojys4G6+g==}

  safe-buffer@5.2.1:
    resolution: {integrity: sha512-rp3So07KcdmmKbGvgaNxQSJr7bGVSVk5S9Eq1F+ppbRo70+YeaDxkw5Dd8NPN+GD6bjnYm2VuPuCXmpuYvmCXQ==}

  safe-stable-stringify@2.5.0:
    resolution: {integrity: sha512-b3rppTKm9T+PsVCBEOUR46GWI7fdOs00VKZ1+9c1EWDaDMvjQc6tUwuFyIprgGgTcWoVHSKrU8H31ZHA2e0RHA==}
    engines: {node: '>=10'}

  safer-buffer@2.1.2:
    resolution: {integrity: sha512-YZo3K82SD7Riyi0E1EQPojLz7kpepnSQI9IyPbHHg1XXXevb5dJI7tpyN2ADxGcQbHG7vcyRHk0cbwqcQriUtg==}

  scheduler@0.23.2:
    resolution: {integrity: sha512-UOShsPwz7NrMUqhR6t0hWjFduvOzbtv7toDH1/hIrfRNIDBnnBWd0CwJTGvTpngVlmwGCdP9/Zl/tVrDqcuYzQ==}

  semver@6.3.1:
    resolution: {integrity: sha512-BR7VvDCVHO+q2xBEWskxS6DJE1qRnb7DxzUrogb71CWoSficBxYsiAGd+Kl0mmq/MprG9yArRkyrQxTO6XjMzA==}
    hasBin: true

  semver@7.7.1:
    resolution: {integrity: sha512-hlq8tAfn0m/61p4BVRcPzIGr6LKiMwo4VM6dGi6pt4qcRkmNzTcWq6eCEjEh+qXjkMDvPlOFFSGwQjoEa6gyMA==}
    engines: {node: '>=10'}
    hasBin: true

  send@0.19.0:
    resolution: {integrity: sha512-dW41u5VfLXu8SJh5bwRmyYUbAoSB3c9uQh6L8h/KtsFREPWpbX1lrljJo186Jc4nmci/sGUZ9a0a0J2zgfq2hw==}
    engines: {node: '>= 0.8.0'}

  serve-static@1.16.2:
    resolution: {integrity: sha512-VqpjJZKadQB/PEbEwvFdO43Ax5dFBZ2UECszz8bQ7pi7wt//PWe1P6MN7eCnjsatYtBT6EuiClbjSWP2WrIoTw==}
    engines: {node: '>= 0.8.0'}

  set-cookie-parser@2.7.1:
    resolution: {integrity: sha512-IOc8uWeOZgnb3ptbCURJWNjWUPcO3ZnTTdzsurqERrP6nPyv+paC55vJM0LpOlT2ne+Ix+9+CRG1MNLlyZ4GjQ==}

  setprototypeof@1.2.0:
    resolution: {integrity: sha512-E5LDX7Wrp85Kil5bhZv46j8jOeboKq5JMmYM3gVGdGH8xFpPWXUMsNrlODCrkoxMEeNi/XZIwuRvY4XNwYMJpw==}

  shebang-command@2.0.0:
    resolution: {integrity: sha512-kHxr2zZpYtdmrN1qDjrrX/Z1rR1kG8Dx+gkpK1G4eXmvXswmcE1hTWBWYUzlraYw1/yZp6YuDY77YtvbN0dmDA==}
    engines: {node: '>=8'}

  shebang-regex@3.0.0:
    resolution: {integrity: sha512-7++dFhtcx3353uBaq8DDR4NuxBetBzC7ZQOhmTQInHEd6bSrXdiEyzCvG07Z44UYdLShWUyXt5M/yhz8ekcb1A==}
    engines: {node: '>=8'}

  shell-quote@1.8.2:
    resolution: {integrity: sha512-AzqKpGKjrj7EM6rKVQEPpB288oCfnrEIuyoT9cyF4nmGa7V8Zk6f7RRqYisX8X9m+Q7bd632aZW4ky7EhbQztA==}
    engines: {node: '>= 0.4'}

  side-channel-list@1.0.0:
    resolution: {integrity: sha512-FCLHtRD/gnpCiCHEiJLOwdmFP+wzCmDEkc9y7NsYxeF4u7Btsn1ZuwgwJGxImImHicJArLP4R0yX4c2KCrMrTA==}
    engines: {node: '>= 0.4'}

  side-channel-map@1.0.1:
    resolution: {integrity: sha512-VCjCNfgMsby3tTdo02nbjtM/ewra6jPHmpThenkTYh8pG9ucZ/1P8So4u4FGBek/BjpOVsDCMoLA/iuBKIFXRA==}
    engines: {node: '>= 0.4'}

  side-channel-weakmap@1.0.2:
    resolution: {integrity: sha512-WPS/HvHQTYnHisLo9McqBHOJk2FkHO/tlpvldyrnem4aeQp4hai3gythswg6p01oSoTl58rcpiFAjF2br2Ak2A==}
    engines: {node: '>= 0.4'}

  side-channel@1.1.0:
    resolution: {integrity: sha512-ZX99e6tRweoUXqR+VBrslhda51Nh5MTQwou5tnUDgbtyM0dBgmhEDtWGP/xbKn6hqfPRHujUNwz5fy/wbbhnpw==}
    engines: {node: '>= 0.4'}

  sift@17.1.3:
    resolution: {integrity: sha512-Rtlj66/b0ICeFzYTuNvX/EF1igRbbnGSvEyT79McoZa/DeGhMyC5pWKOEsZKnpkqtSeovd5FL/bjHWC3CIIvCQ==}

  simple-swizzle@0.2.2:
    resolution: {integrity: sha512-JA//kQgZtbuY83m+xT+tXJkmJncGMTFT+C+g2h2R9uxkYIrE2yy9sgmcLhCnw57/WSD+Eh3J97FPEDFnbXnDUg==}

  simple-update-notifier@2.0.0:
    resolution: {integrity: sha512-a2B9Y0KlNXl9u/vsW6sTIu9vGEpfKu2wRV6l1H3XEas/0gUIzGzBoP/IouTcUQbm9JWZLH3COxyn03TYlFax6w==}
    engines: {node: '>=10'}

  source-map-js@1.2.1:
    resolution: {integrity: sha512-UXWMKhLOwVKb728IUtQPXxfYU+usdybtUrK/8uGE8CQMvrhOpwvzDBwj0QhSL7MQc7vIsISBG8VQ8+IDQxpfQA==}
    engines: {node: '>=0.10.0'}

  sparse-bitfield@3.0.3:
    resolution: {integrity: sha512-kvzhi7vqKTfkh0PZU+2D2PIllw2ymqJKujUcyPMd9Y75Nv4nPbGJZXNhxsgdQab2BmlDct1YnfQCguEvHr7VsQ==}

  stack-trace@0.0.10:
    resolution: {integrity: sha512-KGzahc7puUKkzyMt+IqAep+TVNbKP+k2Lmwhub39m1AsTSkaDutx56aDCo+HLDzf/D26BIHTJWNiTG1KAJiQCg==}

  statuses@2.0.1:
    resolution: {integrity: sha512-RwNA9Z/7PrK06rYLIzFMlaF+l73iwpzsqRIFgbMLbTcLD6cOao82TaWefPXQvB2fOC4AjuYSEndS7N/mTCbkdQ==}
    engines: {node: '>= 0.8'}

<<<<<<< HEAD
=======
  streamsearch@1.1.0:
    resolution: {integrity: sha512-Mcc5wHehp9aXz1ax6bZUyY5afg9u2rv5cqQI3mRrYkGC8rW2hM02jWuwjtL++LS5qinSyhj2QfLyNsuc+VsExg==}
    engines: {node: '>=10.0.0'}

>>>>>>> 2d53f812
  string-width@4.2.3:
    resolution: {integrity: sha512-wKyQRQpjJ0sIp62ErSZdGsjMJWsap5oRNihHhu6G7JVO/9jIB6UyevL+tXuOqrng8j/cxKTWyWUwvSTriiZz/g==}
    engines: {node: '>=8'}

<<<<<<< HEAD
=======
  string_decoder@1.1.1:
    resolution: {integrity: sha512-n/ShnvDi6FHbbVfviro+WojiFzv+s8MPMHBczVePfUpDJLwoLT0ht1l4YwBCbi8pJAveEEdnkHyPyTP/mzRfwg==}

>>>>>>> 2d53f812
  string_decoder@1.3.0:
    resolution: {integrity: sha512-hkRX8U1WjJFd8LsDJ2yQ/wWWxaopEsABU1XfkM8A+j0+85JAGppt16cr1Whg6KIbb4okU6Mql6BOj+uup/wKeA==}

  strip-ansi@6.0.1:
    resolution: {integrity: sha512-Y38VPSHcqkFrCpFnQ9vuSXmquuv5oXOKpGeT6aGrr3o3Gc9AlVa6JBfUSOCnbxGGZF+/0ooI7KrPuUSztUdU5A==}
    engines: {node: '>=8'}

  strip-json-comments@3.1.1:
    resolution: {integrity: sha512-6fPc+R4ihwqP6N/aIv2f1gMH8lOVtWQHoqC4yK6oSDVVocumAsfCqjkXnqiYMhmMwS/mEHLp7Vehlt3ql6lEig==}
    engines: {node: '>=8'}

  supports-color@5.5.0:
    resolution: {integrity: sha512-QjVjwdXIt408MIiAqCX4oUKsgU2EqAGzs2Ppkm4aQYbjm+ZEWEcW4SfFNTr4uMNZma0ey4f5lgLrkB0aX0QMow==}
    engines: {node: '>=4'}

  supports-color@7.2.0:
    resolution: {integrity: sha512-qpCAvRl9stuOHveKsn7HncJRvv501qIacKzQlO/+Lwxc9+0q2wLyv4Dfvt80/DPn2pqOBsJdDiogXGR9+OvwRw==}
    engines: {node: '>=8'}

  supports-color@8.1.1:
    resolution: {integrity: sha512-MpUEN2OodtUzxvKQl72cUF7RQ5EiHsGvSsVG0ia9c5RbWGL2CI4C7EpPS8UTBIplnlzZiNuV56w+FuNxy3ty2Q==}
    engines: {node: '>=10'}

  text-hex@1.0.0:
    resolution: {integrity: sha512-uuVGNWzgJ4yhRaNSiubPY7OjISw4sw4E5Uv0wbjp+OzcbmVU/rsT8ujgcXJhn9ypzsgr5vlzpPqP+MBBKcGvbg==}

  to-regex-range@5.0.1:
    resolution: {integrity: sha512-65P7iz6X5yEr1cwcgvQxbbIw7Uk3gOy5dIdtZ4rDveLqhrdJP+Li/Hx6tyK0NEb+2GCyneCMJiGqrADCSNk8sQ==}
    engines: {node: '>=8.0'}

  toidentifier@1.0.1:
    resolution: {integrity: sha512-o5sSPKEkg/DIQNmH43V0/uerLrpzVedkUh8tGNvaeXpfpuwjKenlSox/2O/BTlZUtEe+JG7s5YhEz608PlAHRA==}
    engines: {node: '>=0.6'}

  touch@3.1.1:
    resolution: {integrity: sha512-r0eojU4bI8MnHr8c5bNo7lJDdI2qXlWWJk6a9EAFG7vbhTjElYhBVS3/miuE0uOuoLdb8Mc/rVfsmm6eo5o9GA==}
    hasBin: true

  tr46@5.0.0:
    resolution: {integrity: sha512-tk2G5R2KRwBd+ZN0zaEXpmzdKyOYksXwywulIX95MBODjSzMIuQnQ3m8JxgbhnL1LeVo7lqQKsYa1O3Htl7K5g==}
    engines: {node: '>=18'}

  tree-kill@1.2.2:
    resolution: {integrity: sha512-L0Orpi8qGpRG//Nd+H90vFB+3iHnue1zSSGmNOOCh1GLJ7rUKVwV2HvijphGQS2UmhUZewS9VgvxYIdgr+fG1A==}
    hasBin: true

  triple-beam@1.4.1:
    resolution: {integrity: sha512-aZbgViZrg1QNcG+LULa7nhZpJTZSLm/mXnHXnbAbjmN5aSa0y7V+wvv6+4WaBtpISJzThKy+PIPxc1Nq1EJ9mg==}
    engines: {node: '>= 14.0.0'}

  ts-api-utils@2.1.0:
    resolution: {integrity: sha512-CUgTZL1irw8u29bzrOD/nH85jqyc74D6SshFgujOIA7osm2Rz7dYH77agkx7H4FBNxDq7Cjf+IjaX/8zwFW+ZQ==}
    engines: {node: '>=18.12'}
    peerDependencies:
      typescript: '>=4.8.4'

  ts-node@10.9.2:
    resolution: {integrity: sha512-f0FFpIdcHgn8zcPSbf1dRevwt047YMnaiJM3u2w2RewrB+fob/zePZcrOyQoLMMO7aBIddLcQIEK5dYjkLnGrQ==}
    hasBin: true
    peerDependencies:
      '@swc/core': '>=1.2.50'
      '@swc/wasm': '>=1.2.50'
      '@types/node': '*'
      typescript: '>=2.7'
    peerDependenciesMeta:
      '@swc/core':
        optional: true
      '@swc/wasm':
        optional: true

  tsconfck@3.1.5:
    resolution: {integrity: sha512-CLDfGgUp7XPswWnezWwsCRxNmgQjhYq3VXHM0/XIRxhVrKw0M1if9agzryh1QS3nxjCROvV+xWxoJO1YctzzWg==}
    engines: {node: ^18 || >=20}
    hasBin: true
    peerDependencies:
      typescript: ^5.0.0
    peerDependenciesMeta:
      typescript:
        optional: true

  tslib@2.8.1:
    resolution: {integrity: sha512-oJFu94HQb+KVduSUQL7wnpmqnfmLsOA/nAh6b6EH0wCEoK0/mPeXU6c3wKDV83MkOuHPRHtSXKKU99IBazS/2w==}

  turbo-stream@2.4.0:
    resolution: {integrity: sha512-FHncC10WpBd2eOmGwpmQsWLDoK4cqsA/UT/GqNoaKOQnT8uzhtCbg3EoUDMvqpOSAI0S26mr0rkjzbOO6S3v1g==}

  type-check@0.4.0:
    resolution: {integrity: sha512-XleUoc9uwGXqjWwXaUTZAmzMcFZ5858QA2vvx1Ur5xIcixXIP+8LnFDgRplU30us6teqdlskFfu+ae4K79Ooew==}
    engines: {node: '>= 0.8.0'}

  type-is@1.6.18:
    resolution: {integrity: sha512-TkRKr9sUTxEH8MdfuCSP7VizJyzRNMjj2J2do2Jr3Kym598JVdEksuzPQCnlFPW4ky9Q+iA+ma9BGm06XQBy8g==}
    engines: {node: '>= 0.6'}

  typedarray@0.0.6:
    resolution: {integrity: sha512-/aCDEGatGvZ2BIk+HmLf4ifCJFwvKFNb9/JeZPMulfgFracn9QFcAf5GO8B/mweUjSoblS5In0cWhqpfs/5PQA==}

  typescript-eslint@8.27.0:
    resolution: {integrity: sha512-ZZ/8+Y0rRUMuW1gJaPtLWe4ryHbsPLzzibk5Sq+IFa2aOH1Vo0gPr1fbA6pOnzBke7zC2Da4w8AyCgxKXo3lqA==}
    engines: {node: ^18.18.0 || ^20.9.0 || >=21.1.0}
    peerDependencies:
      eslint: ^8.57.0 || ^9.0.0
      typescript: '>=4.8.4 <5.9.0'

  typescript@5.8.2:
    resolution: {integrity: sha512-aJn6wq13/afZp/jT9QZmwEjDqqvSGp1VT5GVg+f/t6/oVyrgXM6BY1h9BRh/O5p3PlUPAe+WuiEZOmb/49RqoQ==}
    engines: {node: '>=14.17'}
    hasBin: true

  uncontrollable@7.2.1:
    resolution: {integrity: sha512-svtcfoTADIB0nT9nltgjujTi7BzVmwjZClOmskKu/E8FW9BXzg9os8OLr4f8Dlnk0rYWJIWr4wv9eKUXiQvQwQ==}
    peerDependencies:
      react: '>=15.0.0'

  uncontrollable@8.0.4:
    resolution: {integrity: sha512-ulRWYWHvscPFc0QQXvyJjY6LIXU56f0h8pQFvhxiKk5V1fcI8gp9Ht9leVAhrVjzqMw0BgjspBINx9r6oyJUvQ==}
    peerDependencies:
      react: '>=16.14.0'

  undefsafe@2.0.5:
    resolution: {integrity: sha512-WxONCrssBM8TSPRqN5EmsjVrsv4A8X12J4ArBiiayv3DyyG3ZlIg6yysuuSYdZsVz3TKcTg2fd//Ujd4CHV1iA==}

  undici-types@6.20.0:
    resolution: {integrity: sha512-Ny6QZ2Nju20vw1SRHe3d9jVu6gJ+4e3+MMpqu7pqE5HT6WsTSlce++GQmK5UXS8mzV8DSYHrQH+Xrf2jVcuKNg==}

  unpipe@1.0.0:
    resolution: {integrity: sha512-pjy2bYhSsufwWlKwPc+l3cN7+wuJlK6uz0YdJEOlQDbl6jo/YlPi4mb8agUkVC8BF7V8NuzeyPNqRksA3hztKQ==}
    engines: {node: '>= 0.8'}

  update-browserslist-db@1.1.3:
    resolution: {integrity: sha512-UxhIZQ+QInVdunkDAaiazvvT/+fXL5Osr0JZlJulepYu6Jd7qJtDZjlur0emRlT71EN3ScPoE7gvsuIKKNavKw==}
    hasBin: true
    peerDependencies:
      browserslist: '>= 4.21.0'

  uri-js@4.4.1:
    resolution: {integrity: sha512-7rKUyy33Q1yc98pQ1DAmLtwX109F7TIfWlW1Ydo8Wl1ii1SeHieeh0HHfPeL2fMXK6z0s8ecKs9frCuLJvndBg==}

  util-deprecate@1.0.2:
    resolution: {integrity: sha512-EPD5q1uXyFxJpCrLnCc1nHnq3gOa6DZBocAIiI2TaSCA7VCJ1UJDMagCzIkXNsUYfD1daK//LTEQ8xiIbrHtcw==}

  utils-merge@1.0.1:
    resolution: {integrity: sha512-pMZTvIkT1d+TFGvDOqodOclx0QWkkgi6Tdoa8gC8ffGAAqz9pzPTZWAybbsHHoED/ztMtkv/VoYTYyShUn81hA==}
    engines: {node: '>= 0.4.0'}

  uuid@8.3.2:
    resolution: {integrity: sha512-+NYs2QeMWy+GWFOEm9xnn6HCDp0l7QBD7ml8zLUmJ+93Q5NF0NocErnwkTkXVFNiX3/fpC6afS8Dhb/gz7R7eg==}
    hasBin: true

  v8-compile-cache-lib@3.0.1:
    resolution: {integrity: sha512-wa7YjyUGfNZngI/vtK0UHAN+lgDCxBPCylVXGp0zu59Fz5aiGtNXaq3DhIov063MorB+VfufLh3JlF2KdTK3xg==}

  vary@1.1.2:
    resolution: {integrity: sha512-BNGbWLfd0eUPabhkXUVm0j8uuvREyTh5ovRa/dyow/BqAbZJyC+5fU+IzQOzmAKzYqYRAISoRhdQr3eIZ/PXqg==}
    engines: {node: '>= 0.8'}

  vite-tsconfig-paths@5.1.4:
    resolution: {integrity: sha512-cYj0LRuLV2c2sMqhqhGpaO3LretdtMn/BVX4cPLanIZuwwrkVl+lK84E/miEXkCHWXuq65rhNN4rXsBcOB3S4w==}
    peerDependencies:
      vite: '*'
    peerDependenciesMeta:
      vite:
        optional: true

  vite@6.2.1:
    resolution: {integrity: sha512-n2GnqDb6XPhlt9B8olZPrgMD/es/Nd1RdChF6CBD/fHW6pUyUTt2sQW2fPRX5GiD9XEa6+8A6A4f2vT6pSsE7Q==}
    engines: {node: ^18.0.0 || ^20.0.0 || >=22.0.0}
    hasBin: true
    peerDependencies:
      '@types/node': ^18.0.0 || ^20.0.0 || >=22.0.0
      jiti: '>=1.21.0'
      less: '*'
      lightningcss: ^1.21.0
      sass: '*'
      sass-embedded: '*'
      stylus: '*'
      sugarss: '*'
      terser: ^5.16.0
      tsx: ^4.8.1
      yaml: ^2.4.2
    peerDependenciesMeta:
      '@types/node':
        optional: true
      jiti:
        optional: true
      less:
        optional: true
      lightningcss:
        optional: true
      sass:
        optional: true
      sass-embedded:
        optional: true
      stylus:
        optional: true
      sugarss:
        optional: true
      terser:
        optional: true
      tsx:
        optional: true
      yaml:
        optional: true

  warning@4.0.3:
    resolution: {integrity: sha512-rpJyN222KWIvHJ/F53XSZv0Zl/accqHR8et1kpaMTD/fLCRxtV8iX8czMzY7sVZupTI3zcUTg8eycS2kNF9l6w==}

  webidl-conversions@7.0.0:
    resolution: {integrity: sha512-VwddBukDzu71offAQR975unBIGqfKZpM+8ZX6ySk8nYhVoo5CYaZyzt3YBvYtRtO+aoGlqxPg/B87NGVZ/fu6g==}
    engines: {node: '>=12'}

  whatwg-url@14.1.1:
    resolution: {integrity: sha512-mDGf9diDad/giZ/Sm9Xi2YcyzaFpbdLpJPr+E9fSkyQ7KpQD4SdFcugkRQYzhmfI4KeV4Qpnn2sKPdo+kmsgRQ==}
    engines: {node: '>=18'}

  which@2.0.2:
    resolution: {integrity: sha512-BLI3Tl1TW3Pvl70l3yq3Y64i+awpwXqsGBYWkkqMtnbXgrMD+yj7rhW0kuEDxzJaYXGjEW5ogapKNMEKNMjibA==}
    engines: {node: '>= 8'}
    hasBin: true

  winston-transport@4.9.0:
    resolution: {integrity: sha512-8drMJ4rkgaPo1Me4zD/3WLfI/zPdA9o2IipKODunnGDcuqbHwjsbB79ylv04LCGGzU0xQ6vTznOMpQGaLhhm6A==}
    engines: {node: '>= 12.0.0'}

  winston@3.17.0:
    resolution: {integrity: sha512-DLiFIXYC5fMPxaRg832S6F5mJYvePtmO5G9v9IgUFPhXm9/GkXarH/TUrBAVzhTCzAj9anE/+GjrgXp/54nOgw==}
    engines: {node: '>= 12.0.0'}

  word-wrap@1.2.5:
    resolution: {integrity: sha512-BN22B5eaMMI9UMtjrGd5g5eCYPpCPDUy0FJXbYsaT5zYxjFOckS53SQDE3pWkVoWpHXVb3BrYcEN4Twa55B5cA==}
    engines: {node: '>=0.10.0'}

  wrap-ansi@7.0.0:
    resolution: {integrity: sha512-YVGIj2kamLSTxw6NsZjoBxfSwsn0ycdesmc4p+Q21c5zPuZ1pl+NfxVdxPtdHvmNVOQ6XSYG4AUtyt/Fi7D16Q==}
    engines: {node: '>=10'}

<<<<<<< HEAD
=======
  xtend@4.0.2:
    resolution: {integrity: sha512-LKYU1iAXJXUgAXn9URjiu+MWhyUXHsvfp7mcuYm9dSUKK0/CjtrUwFAxD82/mCWbtLsGjFIad0wIsod4zrTAEQ==}
    engines: {node: '>=0.4'}

>>>>>>> 2d53f812
  y18n@5.0.8:
    resolution: {integrity: sha512-0pfFzegeDWJHJIAmTLRP2DwHjdF5s7jo9tuztdQxAhINCdvS+3nGINqPd00AphqJR/0LhANUS6/+7SCb98YOfA==}
    engines: {node: '>=10'}

  yallist@3.1.1:
    resolution: {integrity: sha512-a4UGQaWPH59mOXUYnAG2ewncQS4i4F43Tv3JoAM+s2VDAmS9NsK8GpDMLrCHPksFT7h3K6TOoUNn2pb7RoXx4g==}

  yaml@2.7.0:
    resolution: {integrity: sha512-+hSoy/QHluxmC9kCIJyL/uyFmLmc+e5CFR5Wa+bpIhIj85LVb9ZH2nVnqrHoSvKogwODv0ClqZkmiSSaIH5LTA==}
    engines: {node: '>= 14'}
    hasBin: true

  yargs-parser@21.1.1:
    resolution: {integrity: sha512-tVpsJW7DdjecAiFpbIB1e3qxIQsE6NoPc5/eTdrbbIC4h0LVsWhnoa3g+m2HclBIujHzsxZ4VJVA+GUuc2/LBw==}
    engines: {node: '>=12'}

  yargs@17.7.2:
    resolution: {integrity: sha512-7dSzzRQ++CKnNI/krKnYRV7JKKPUXMEh61soaHKg9mrWEhzFWhFnxPxGl+69cD1Ou63C13NUPCnmIcrvqCuM6w==}
    engines: {node: '>=12'}

  yn@3.1.1:
    resolution: {integrity: sha512-Ux4ygGWsu2c7isFWe8Yu1YluJmqVhxqK2cLXNQA5AcC3QfbGNpM7fu0Y8b/z16pXLnFxZYvWhd3fhBY9DLmC6Q==}
    engines: {node: '>=6'}

  yocto-queue@0.1.0:
    resolution: {integrity: sha512-rVksvsnNCdJ/ohGc6xgPwyN8eheCxsiLM8mxuE/t/mOVqJewPuO1miLpTHQiRgTKCLexL4MeAFVagts7HmNZ2Q==}
    engines: {node: '>=10'}

snapshots:

  '@ampproject/remapping@2.3.0':
    dependencies:
      '@jridgewell/gen-mapping': 0.3.8
      '@jridgewell/trace-mapping': 0.3.25

  '@babel/code-frame@7.26.2':
    dependencies:
      '@babel/helper-validator-identifier': 7.25.9
      js-tokens: 4.0.0
      picocolors: 1.1.1

  '@babel/compat-data@7.26.8': {}

  '@babel/core@7.26.9':
    dependencies:
      '@ampproject/remapping': 2.3.0
      '@babel/code-frame': 7.26.2
      '@babel/generator': 7.26.9
      '@babel/helper-compilation-targets': 7.26.5
      '@babel/helper-module-transforms': 7.26.0(@babel/core@7.26.9)
      '@babel/helpers': 7.26.9
      '@babel/parser': 7.26.9
      '@babel/template': 7.26.9
      '@babel/traverse': 7.26.9
      '@babel/types': 7.26.9
      convert-source-map: 2.0.0
      debug: 4.4.0(supports-color@5.5.0)
      gensync: 1.0.0-beta.2
      json5: 2.2.3
      semver: 6.3.1
    transitivePeerDependencies:
      - supports-color

  '@babel/generator@7.26.9':
    dependencies:
      '@babel/parser': 7.26.9
      '@babel/types': 7.26.9
      '@jridgewell/gen-mapping': 0.3.8
      '@jridgewell/trace-mapping': 0.3.25
      jsesc: 3.1.0

  '@babel/helper-compilation-targets@7.26.5':
    dependencies:
      '@babel/compat-data': 7.26.8
      '@babel/helper-validator-option': 7.25.9
      browserslist: 4.24.4
      lru-cache: 5.1.1
      semver: 6.3.1

  '@babel/helper-module-imports@7.25.9':
    dependencies:
      '@babel/traverse': 7.26.9
      '@babel/types': 7.26.9
    transitivePeerDependencies:
      - supports-color

  '@babel/helper-module-transforms@7.26.0(@babel/core@7.26.9)':
    dependencies:
      '@babel/core': 7.26.9
      '@babel/helper-module-imports': 7.25.9
      '@babel/helper-validator-identifier': 7.25.9
      '@babel/traverse': 7.26.9
    transitivePeerDependencies:
      - supports-color

  '@babel/helper-plugin-utils@7.26.5': {}

  '@babel/helper-string-parser@7.25.9': {}

  '@babel/helper-validator-identifier@7.25.9': {}

  '@babel/helper-validator-option@7.25.9': {}

  '@babel/helpers@7.26.9':
    dependencies:
      '@babel/template': 7.26.9
      '@babel/types': 7.26.9

  '@babel/parser@7.26.9':
    dependencies:
      '@babel/types': 7.26.9

  '@babel/plugin-transform-react-jsx-self@7.25.9(@babel/core@7.26.9)':
    dependencies:
      '@babel/core': 7.26.9
      '@babel/helper-plugin-utils': 7.26.5

  '@babel/plugin-transform-react-jsx-source@7.25.9(@babel/core@7.26.9)':
    dependencies:
      '@babel/core': 7.26.9
      '@babel/helper-plugin-utils': 7.26.5

  '@babel/runtime@7.26.9':
    dependencies:
      regenerator-runtime: 0.14.1

  '@babel/template@7.26.9':
    dependencies:
      '@babel/code-frame': 7.26.2
      '@babel/parser': 7.26.9
      '@babel/types': 7.26.9

  '@babel/traverse@7.26.9':
    dependencies:
      '@babel/code-frame': 7.26.2
      '@babel/generator': 7.26.9
      '@babel/parser': 7.26.9
      '@babel/template': 7.26.9
      '@babel/types': 7.26.9
      debug: 4.4.0(supports-color@5.5.0)
      globals: 11.12.0
    transitivePeerDependencies:
      - supports-color

  '@babel/types@7.26.9':
    dependencies:
      '@babel/helper-string-parser': 7.25.9
      '@babel/helper-validator-identifier': 7.25.9

  '@colors/colors@1.6.0': {}

  '@cspotcode/source-map-support@0.8.1':
    dependencies:
      '@jridgewell/trace-mapping': 0.3.9

  '@dabh/diagnostics@2.0.3':
    dependencies:
      colorspace: 1.1.4
      enabled: 2.0.0
      kuler: 2.0.0

  '@esbuild/aix-ppc64@0.25.0':
    optional: true

  '@esbuild/android-arm64@0.25.0':
    optional: true

  '@esbuild/android-arm@0.25.0':
    optional: true

  '@esbuild/android-x64@0.25.0':
    optional: true

  '@esbuild/darwin-arm64@0.25.0':
    optional: true

  '@esbuild/darwin-x64@0.25.0':
    optional: true

  '@esbuild/freebsd-arm64@0.25.0':
    optional: true

  '@esbuild/freebsd-x64@0.25.0':
    optional: true

  '@esbuild/linux-arm64@0.25.0':
    optional: true

  '@esbuild/linux-arm@0.25.0':
    optional: true

  '@esbuild/linux-ia32@0.25.0':
    optional: true

  '@esbuild/linux-loong64@0.25.0':
    optional: true

  '@esbuild/linux-mips64el@0.25.0':
    optional: true

  '@esbuild/linux-ppc64@0.25.0':
    optional: true

  '@esbuild/linux-riscv64@0.25.0':
    optional: true

  '@esbuild/linux-s390x@0.25.0':
    optional: true

  '@esbuild/linux-x64@0.25.0':
    optional: true

  '@esbuild/netbsd-arm64@0.25.0':
    optional: true

  '@esbuild/netbsd-x64@0.25.0':
    optional: true

  '@esbuild/openbsd-arm64@0.25.0':
    optional: true

  '@esbuild/openbsd-x64@0.25.0':
    optional: true

  '@esbuild/sunos-x64@0.25.0':
    optional: true

  '@esbuild/win32-arm64@0.25.0':
    optional: true

  '@esbuild/win32-ia32@0.25.0':
    optional: true

  '@esbuild/win32-x64@0.25.0':
    optional: true

  '@eslint-community/eslint-utils@4.4.1(eslint@9.22.0)':
    dependencies:
      eslint: 9.22.0
      eslint-visitor-keys: 3.4.3

  '@eslint-community/eslint-utils@4.5.1(eslint@9.22.0)':
    dependencies:
      eslint: 9.22.0
      eslint-visitor-keys: 3.4.3

  '@eslint-community/regexpp@4.12.1': {}

  '@eslint/config-array@0.19.2':
    dependencies:
      '@eslint/object-schema': 2.1.6
      debug: 4.4.0(supports-color@5.5.0)
      minimatch: 3.1.2
    transitivePeerDependencies:
      - supports-color

  '@eslint/config-helpers@0.1.0': {}

  '@eslint/core@0.12.0':
    dependencies:
      '@types/json-schema': 7.0.15

  '@eslint/eslintrc@3.3.0':
    dependencies:
      ajv: 6.12.6
      debug: 4.4.0(supports-color@5.5.0)
      espree: 10.3.0
      globals: 14.0.0
      ignore: 5.3.2
      import-fresh: 3.3.1
      js-yaml: 4.1.0
      minimatch: 3.1.2
      strip-json-comments: 3.1.1
    transitivePeerDependencies:
      - supports-color

  '@eslint/js@9.22.0': {}

  '@eslint/object-schema@2.1.6': {}

  '@eslint/plugin-kit@0.2.7':
    dependencies:
      '@eslint/core': 0.12.0
      levn: 0.4.1

  '@humanfs/core@0.19.1': {}

  '@humanfs/node@0.16.6':
    dependencies:
      '@humanfs/core': 0.19.1
      '@humanwhocodes/retry': 0.3.1

  '@humanwhocodes/module-importer@1.0.1': {}

  '@humanwhocodes/retry@0.3.1': {}

  '@humanwhocodes/retry@0.4.2': {}

  '@jridgewell/gen-mapping@0.3.8':
    dependencies:
      '@jridgewell/set-array': 1.2.1
      '@jridgewell/sourcemap-codec': 1.5.0
      '@jridgewell/trace-mapping': 0.3.25

  '@jridgewell/resolve-uri@3.1.2': {}

  '@jridgewell/set-array@1.2.1': {}

  '@jridgewell/sourcemap-codec@1.5.0': {}

  '@jridgewell/trace-mapping@0.3.25':
    dependencies:
      '@jridgewell/resolve-uri': 3.1.2
      '@jridgewell/sourcemap-codec': 1.5.0

  '@jridgewell/trace-mapping@0.3.9':
    dependencies:
      '@jridgewell/resolve-uri': 3.1.2
      '@jridgewell/sourcemap-codec': 1.5.0

  '@kurkle/color@0.3.4': {}

  '@mongodb-js/saslprep@1.2.0':
    dependencies:
      sparse-bitfield: 3.0.3

  '@nodelib/fs.scandir@2.1.5':
    dependencies:
      '@nodelib/fs.stat': 2.0.5
      run-parallel: 1.2.0

  '@nodelib/fs.stat@2.0.5': {}

  '@nodelib/fs.walk@1.2.8':
    dependencies:
      '@nodelib/fs.scandir': 2.1.5
      fastq: 1.19.1

  '@popperjs/core@2.11.8': {}

  '@react-aria/ssr@3.9.7(react@18.3.1)':
    dependencies:
      '@swc/helpers': 0.5.15
      react: 18.3.1

  '@restart/hooks@0.4.16(react@18.3.1)':
    dependencies:
      dequal: 2.0.3
      react: 18.3.1

  '@restart/hooks@0.5.1(react@18.3.1)':
    dependencies:
      dequal: 2.0.3
      react: 18.3.1

  '@restart/ui@1.9.4(react-dom@18.3.1(react@18.3.1))(react@18.3.1)':
    dependencies:
      '@babel/runtime': 7.26.9
      '@popperjs/core': 2.11.8
      '@react-aria/ssr': 3.9.7(react@18.3.1)
      '@restart/hooks': 0.5.1(react@18.3.1)
      '@types/warning': 3.0.3
      dequal: 2.0.3
      dom-helpers: 5.2.1
      react: 18.3.1
      react-dom: 18.3.1(react@18.3.1)
      uncontrollable: 8.0.4(react@18.3.1)
      warning: 4.0.3

  '@rollup/rollup-android-arm-eabi@4.35.0':
    optional: true

  '@rollup/rollup-android-arm64@4.35.0':
    optional: true

  '@rollup/rollup-darwin-arm64@4.35.0':
    optional: true

  '@rollup/rollup-darwin-x64@4.35.0':
    optional: true

  '@rollup/rollup-freebsd-arm64@4.35.0':
    optional: true

  '@rollup/rollup-freebsd-x64@4.35.0':
    optional: true

  '@rollup/rollup-linux-arm-gnueabihf@4.35.0':
    optional: true

  '@rollup/rollup-linux-arm-musleabihf@4.35.0':
    optional: true

  '@rollup/rollup-linux-arm64-gnu@4.35.0':
    optional: true

  '@rollup/rollup-linux-arm64-musl@4.35.0':
    optional: true

  '@rollup/rollup-linux-loongarch64-gnu@4.35.0':
    optional: true

  '@rollup/rollup-linux-powerpc64le-gnu@4.35.0':
    optional: true

  '@rollup/rollup-linux-riscv64-gnu@4.35.0':
    optional: true

  '@rollup/rollup-linux-s390x-gnu@4.35.0':
    optional: true

  '@rollup/rollup-linux-x64-gnu@4.35.0':
    optional: true

  '@rollup/rollup-linux-x64-musl@4.35.0':
    optional: true

  '@rollup/rollup-win32-arm64-msvc@4.35.0':
    optional: true

  '@rollup/rollup-win32-ia32-msvc@4.35.0':
    optional: true

  '@rollup/rollup-win32-x64-msvc@4.35.0':
    optional: true

  '@swc/helpers@0.5.15':
    dependencies:
      tslib: 2.8.1

  '@tsconfig/node10@1.0.11': {}

  '@tsconfig/node12@1.0.11': {}

  '@tsconfig/node14@1.0.3': {}

  '@tsconfig/node16@1.0.4': {}

  '@types/babel__core@7.20.5':
    dependencies:
      '@babel/parser': 7.26.9
      '@babel/types': 7.26.9
      '@types/babel__generator': 7.6.8
      '@types/babel__template': 7.4.4
      '@types/babel__traverse': 7.20.6

  '@types/babel__generator@7.6.8':
    dependencies:
      '@babel/types': 7.26.9

  '@types/babel__template@7.4.4':
    dependencies:
      '@babel/parser': 7.26.9
      '@babel/types': 7.26.9

  '@types/babel__traverse@7.20.6':
    dependencies:
      '@babel/types': 7.26.9

  '@types/bcrypt@5.0.2':
    dependencies:
      '@types/node': 22.13.10

  '@types/body-parser@1.19.5':
    dependencies:
      '@types/connect': 3.4.38
      '@types/node': 22.13.10

  '@types/connect@3.4.38':
    dependencies:
      '@types/node': 22.13.10

  '@types/cookie@0.6.0': {}

  '@types/cors@2.8.17':
    dependencies:
      '@types/node': 22.13.10

  '@types/estree@1.0.6': {}

  '@types/express-serve-static-core@5.0.6':
    dependencies:
      '@types/node': 22.13.10
      '@types/qs': 6.9.18
      '@types/range-parser': 1.2.7
      '@types/send': 0.17.4

  '@types/express@5.0.0':
    dependencies:
      '@types/body-parser': 1.19.5
      '@types/express-serve-static-core': 5.0.6
      '@types/qs': 6.9.18
      '@types/serve-static': 1.15.7

  '@types/http-errors@2.0.4': {}

  '@types/json-schema@7.0.15': {}

  '@types/jsonwebtoken@9.0.9':
    dependencies:
      '@types/ms': 2.1.0
      '@types/node': 22.13.10

  '@types/mime@1.3.5': {}

  '@types/ms@2.1.0': {}

  '@types/multer@1.4.12':
    dependencies:
      '@types/express': 5.0.0

  '@types/node-cron@3.0.11': {}

  '@types/node@22.13.10':
    dependencies:
      undici-types: 6.20.0

  '@types/prop-types@15.7.14': {}

  '@types/qs@6.9.18': {}

  '@types/range-parser@1.2.7': {}

  '@types/react-dom@18.3.5(@types/react@18.3.18)':
    dependencies:
      '@types/react': 18.3.18

  '@types/react-dom@18.3.5(@types/react@18.3.19)':
    dependencies:
      '@types/react': 18.3.19

  '@types/react-transition-group@4.4.12(@types/react@18.3.18)':
    dependencies:
      '@types/react': 18.3.18

  '@types/react@18.3.18':
    dependencies:
      '@types/prop-types': 15.7.14
      csstype: 3.1.3

  '@types/react@18.3.19':
    dependencies:
      '@types/prop-types': 15.7.14
      csstype: 3.1.3

  '@types/send@0.17.4':
    dependencies:
      '@types/mime': 1.3.5
      '@types/node': 22.13.10

  '@types/serve-static@1.15.7':
    dependencies:
      '@types/http-errors': 2.0.4
      '@types/node': 22.13.10
      '@types/send': 0.17.4

  '@types/triple-beam@1.3.5': {}

  '@types/warning@3.0.3': {}

  '@types/webidl-conversions@7.0.3': {}

  '@types/whatwg-url@11.0.5':
    dependencies:
      '@types/webidl-conversions': 7.0.3

  '@typescript-eslint/eslint-plugin@8.27.0(@typescript-eslint/parser@8.27.0(eslint@9.22.0)(typescript@5.8.2))(eslint@9.22.0)(typescript@5.8.2)':
    dependencies:
      '@eslint-community/regexpp': 4.12.1
      '@typescript-eslint/parser': 8.27.0(eslint@9.22.0)(typescript@5.8.2)
      '@typescript-eslint/scope-manager': 8.27.0
      '@typescript-eslint/type-utils': 8.27.0(eslint@9.22.0)(typescript@5.8.2)
      '@typescript-eslint/utils': 8.27.0(eslint@9.22.0)(typescript@5.8.2)
      '@typescript-eslint/visitor-keys': 8.27.0
      eslint: 9.22.0
      graphemer: 1.4.0
      ignore: 5.3.2
      natural-compare: 1.4.0
      ts-api-utils: 2.1.0(typescript@5.8.2)
      typescript: 5.8.2
    transitivePeerDependencies:
      - supports-color

  '@typescript-eslint/parser@8.27.0(eslint@9.22.0)(typescript@5.8.2)':
    dependencies:
      '@typescript-eslint/scope-manager': 8.27.0
      '@typescript-eslint/types': 8.27.0
      '@typescript-eslint/typescript-estree': 8.27.0(typescript@5.8.2)
      '@typescript-eslint/visitor-keys': 8.27.0
      debug: 4.4.0(supports-color@5.5.0)
      eslint: 9.22.0
      typescript: 5.8.2
    transitivePeerDependencies:
      - supports-color

  '@typescript-eslint/scope-manager@8.27.0':
    dependencies:
      '@typescript-eslint/types': 8.27.0
      '@typescript-eslint/visitor-keys': 8.27.0

  '@typescript-eslint/type-utils@8.27.0(eslint@9.22.0)(typescript@5.8.2)':
    dependencies:
      '@typescript-eslint/typescript-estree': 8.27.0(typescript@5.8.2)
      '@typescript-eslint/utils': 8.27.0(eslint@9.22.0)(typescript@5.8.2)
      debug: 4.4.0(supports-color@5.5.0)
      eslint: 9.22.0
      ts-api-utils: 2.1.0(typescript@5.8.2)
      typescript: 5.8.2
    transitivePeerDependencies:
      - supports-color

  '@typescript-eslint/types@8.27.0': {}

  '@typescript-eslint/typescript-estree@8.27.0(typescript@5.8.2)':
    dependencies:
      '@typescript-eslint/types': 8.27.0
      '@typescript-eslint/visitor-keys': 8.27.0
      debug: 4.4.0(supports-color@5.5.0)
      fast-glob: 3.3.3
      is-glob: 4.0.3
      minimatch: 9.0.5
      semver: 7.7.1
      ts-api-utils: 2.1.0(typescript@5.8.2)
      typescript: 5.8.2
    transitivePeerDependencies:
      - supports-color

  '@typescript-eslint/utils@8.27.0(eslint@9.22.0)(typescript@5.8.2)':
    dependencies:
      '@eslint-community/eslint-utils': 4.5.1(eslint@9.22.0)
      '@typescript-eslint/scope-manager': 8.27.0
      '@typescript-eslint/types': 8.27.0
      '@typescript-eslint/typescript-estree': 8.27.0(typescript@5.8.2)
      eslint: 9.22.0
      typescript: 5.8.2
    transitivePeerDependencies:
      - supports-color

  '@typescript-eslint/visitor-keys@8.27.0':
    dependencies:
      '@typescript-eslint/types': 8.27.0
      eslint-visitor-keys: 4.2.0

  '@vitejs/plugin-react@4.3.4(vite@6.2.1(@types/node@22.13.10)(yaml@2.7.0))':
    dependencies:
      '@babel/core': 7.26.9
      '@babel/plugin-transform-react-jsx-self': 7.25.9(@babel/core@7.26.9)
      '@babel/plugin-transform-react-jsx-source': 7.25.9(@babel/core@7.26.9)
      '@types/babel__core': 7.20.5
      react-refresh: 0.14.2
      vite: 6.2.1(@types/node@22.13.10)(yaml@2.7.0)
    transitivePeerDependencies:
      - supports-color

  accepts@1.3.8:
    dependencies:
      mime-types: 2.1.35
      negotiator: 0.6.3

  acorn-jsx@5.3.2(acorn@8.14.1):
    dependencies:
      acorn: 8.14.1

  acorn-walk@8.3.4:
    dependencies:
      acorn: 8.14.1

  acorn@8.14.1: {}

  ajv@6.12.6:
    dependencies:
      fast-deep-equal: 3.1.3
      fast-json-stable-stringify: 2.1.0
      json-schema-traverse: 0.4.1
      uri-js: 4.4.1

  ansi-regex@5.0.1: {}

  ansi-styles@4.3.0:
    dependencies:
      color-convert: 2.0.1

  anymatch@3.1.3:
    dependencies:
      normalize-path: 3.0.0
      picomatch: 2.3.1

  append-field@1.0.0: {}

  arg@4.1.3: {}

  argparse@2.0.1: {}

  array-flatten@1.1.1: {}

  async@3.2.6: {}

  asynckit@0.4.0: {}

  axios@1.8.2:
    dependencies:
      follow-redirects: 1.15.9
      form-data: 4.0.2
      proxy-from-env: 1.1.0
    transitivePeerDependencies:
      - debug

  balanced-match@1.0.2: {}

  basic-auth@2.0.1:
    dependencies:
      safe-buffer: 5.1.2

  bcryptjs@3.0.2: {}

  binary-extensions@2.3.0: {}

  body-parser@1.20.3:
    dependencies:
      bytes: 3.1.2
      content-type: 1.0.5
      debug: 2.6.9
      depd: 2.0.0
      destroy: 1.2.0
      http-errors: 2.0.0
      iconv-lite: 0.4.24
      on-finished: 2.4.1
      qs: 6.13.0
      raw-body: 2.5.2
      type-is: 1.6.18
      unpipe: 1.0.0
    transitivePeerDependencies:
      - supports-color

  bootstrap@5.3.3(@popperjs/core@2.11.8):
    dependencies:
      '@popperjs/core': 2.11.8

  brace-expansion@1.1.11:
    dependencies:
      balanced-match: 1.0.2
      concat-map: 0.0.1

  brace-expansion@2.0.1:
    dependencies:
      balanced-match: 1.0.2

  braces@3.0.3:
    dependencies:
      fill-range: 7.1.1

  browserslist@4.24.4:
    dependencies:
      caniuse-lite: 1.0.30001702
      electron-to-chromium: 1.5.113
      node-releases: 2.0.19
      update-browserslist-db: 1.1.3(browserslist@4.24.4)

  bson@6.10.3: {}

  buffer-equal-constant-time@1.0.1: {}

  buffer-from@1.1.2: {}

  busboy@1.6.0:
    dependencies:
      streamsearch: 1.1.0

  bytes@3.1.2: {}

  call-bind-apply-helpers@1.0.2:
    dependencies:
      es-errors: 1.3.0
      function-bind: 1.1.2

  call-bound@1.0.4:
    dependencies:
      call-bind-apply-helpers: 1.0.2
      get-intrinsic: 1.3.0

  callsites@3.1.0: {}

  caniuse-lite@1.0.30001702: {}

  chalk@4.1.2:
    dependencies:
      ansi-styles: 4.3.0
      supports-color: 7.2.0

  chart.js@4.4.8:
    dependencies:
      '@kurkle/color': 0.3.4

  chokidar@3.6.0:
    dependencies:
      anymatch: 3.1.3
      braces: 3.0.3
      glob-parent: 5.1.2
      is-binary-path: 2.1.0
      is-glob: 4.0.3
      normalize-path: 3.0.0
      readdirp: 3.6.0
    optionalDependencies:
      fsevents: 2.3.3

  classnames@2.5.1: {}

  cliui@8.0.1:
    dependencies:
      string-width: 4.2.3
      strip-ansi: 6.0.1
      wrap-ansi: 7.0.0

  clsx@2.1.1: {}

  color-convert@1.9.3:
    dependencies:
      color-name: 1.1.3

  color-convert@2.0.1:
    dependencies:
      color-name: 1.1.4

  color-name@1.1.3: {}

  color-name@1.1.4: {}

  color-string@1.9.1:
    dependencies:
      color-name: 1.1.4
      simple-swizzle: 0.2.2

  color@3.2.1:
    dependencies:
      color-convert: 1.9.3
      color-string: 1.9.1

  colorspace@1.1.4:
    dependencies:
      color: 3.2.1
      text-hex: 1.0.0

  combined-stream@1.0.8:
    dependencies:
      delayed-stream: 1.0.0

  concat-map@0.0.1: {}

  concat-stream@1.6.2:
    dependencies:
      buffer-from: 1.1.2
      inherits: 2.0.4
      readable-stream: 2.3.8
      typedarray: 0.0.6

  concurrently@9.1.2:
    dependencies:
      chalk: 4.1.2
      lodash: 4.17.21
      rxjs: 7.8.2
      shell-quote: 1.8.2
      supports-color: 8.1.1
      tree-kill: 1.2.2
      yargs: 17.7.2

  content-disposition@0.5.4:
    dependencies:
      safe-buffer: 5.2.1

  content-type@1.0.5: {}

  convert-source-map@2.0.0: {}

  cookie-signature@1.0.6: {}

  cookie@0.7.1: {}

  cookie@1.0.2: {}

  core-util-is@1.0.3: {}

  cors@2.8.5:
    dependencies:
      object-assign: 4.1.1
      vary: 1.1.2

  create-require@1.1.1: {}

  cross-spawn@7.0.6:
    dependencies:
      path-key: 3.1.1
      shebang-command: 2.0.0
      which: 2.0.2

  csstype@3.1.3: {}

  debug@2.6.9:
    dependencies:
      ms: 2.0.0

  debug@4.4.0(supports-color@5.5.0):
    dependencies:
      ms: 2.1.3
    optionalDependencies:
      supports-color: 5.5.0

  deep-is@0.1.4: {}

  delayed-stream@1.0.0: {}

  depd@2.0.0: {}

  dequal@2.0.3: {}

  destroy@1.2.0: {}

  diff@4.0.2: {}

  dom-helpers@5.2.1:
    dependencies:
      '@babel/runtime': 7.26.9
      csstype: 3.1.3

  dotenv@16.4.7: {}

  dunder-proto@1.0.1:
    dependencies:
      call-bind-apply-helpers: 1.0.2
      es-errors: 1.3.0
      gopd: 1.2.0

  ecdsa-sig-formatter@1.0.11:
    dependencies:
      safe-buffer: 5.2.1

  ee-first@1.1.1: {}

  electron-to-chromium@1.5.113: {}

  emoji-regex@8.0.0: {}

  enabled@2.0.0: {}

  encodeurl@1.0.2: {}

  encodeurl@2.0.0: {}

  es-define-property@1.0.1: {}

  es-errors@1.3.0: {}

  es-object-atoms@1.1.1:
    dependencies:
      es-errors: 1.3.0

  es-set-tostringtag@2.1.0:
    dependencies:
      es-errors: 1.3.0
      get-intrinsic: 1.3.0
      has-tostringtag: 1.0.2
      hasown: 2.0.2

  esbuild@0.25.0:
    optionalDependencies:
      '@esbuild/aix-ppc64': 0.25.0
      '@esbuild/android-arm': 0.25.0
      '@esbuild/android-arm64': 0.25.0
      '@esbuild/android-x64': 0.25.0
      '@esbuild/darwin-arm64': 0.25.0
      '@esbuild/darwin-x64': 0.25.0
      '@esbuild/freebsd-arm64': 0.25.0
      '@esbuild/freebsd-x64': 0.25.0
      '@esbuild/linux-arm': 0.25.0
      '@esbuild/linux-arm64': 0.25.0
      '@esbuild/linux-ia32': 0.25.0
      '@esbuild/linux-loong64': 0.25.0
      '@esbuild/linux-mips64el': 0.25.0
      '@esbuild/linux-ppc64': 0.25.0
      '@esbuild/linux-riscv64': 0.25.0
      '@esbuild/linux-s390x': 0.25.0
      '@esbuild/linux-x64': 0.25.0
      '@esbuild/netbsd-arm64': 0.25.0
      '@esbuild/netbsd-x64': 0.25.0
      '@esbuild/openbsd-arm64': 0.25.0
      '@esbuild/openbsd-x64': 0.25.0
      '@esbuild/sunos-x64': 0.25.0
      '@esbuild/win32-arm64': 0.25.0
      '@esbuild/win32-ia32': 0.25.0
      '@esbuild/win32-x64': 0.25.0

  escalade@3.2.0: {}

  escape-html@1.0.3: {}

  escape-string-regexp@4.0.0: {}

  eslint-plugin-react-hooks@5.2.0(eslint@9.22.0):
    dependencies:
      eslint: 9.22.0

  eslint-plugin-react-refresh@0.4.19(eslint@9.22.0):
    dependencies:
      eslint: 9.22.0

  eslint-scope@8.3.0:
    dependencies:
      esrecurse: 4.3.0
      estraverse: 5.3.0

  eslint-visitor-keys@3.4.3: {}

  eslint-visitor-keys@4.2.0: {}

  eslint@9.22.0:
    dependencies:
      '@eslint-community/eslint-utils': 4.4.1(eslint@9.22.0)
      '@eslint-community/regexpp': 4.12.1
      '@eslint/config-array': 0.19.2
      '@eslint/config-helpers': 0.1.0
      '@eslint/core': 0.12.0
      '@eslint/eslintrc': 3.3.0
      '@eslint/js': 9.22.0
      '@eslint/plugin-kit': 0.2.7
      '@humanfs/node': 0.16.6
      '@humanwhocodes/module-importer': 1.0.1
      '@humanwhocodes/retry': 0.4.2
      '@types/estree': 1.0.6
      '@types/json-schema': 7.0.15
      ajv: 6.12.6
      chalk: 4.1.2
      cross-spawn: 7.0.6
      debug: 4.4.0(supports-color@5.5.0)
      escape-string-regexp: 4.0.0
      eslint-scope: 8.3.0
      eslint-visitor-keys: 4.2.0
      espree: 10.3.0
      esquery: 1.6.0
      esutils: 2.0.3
      fast-deep-equal: 3.1.3
      file-entry-cache: 8.0.0
      find-up: 5.0.0
      glob-parent: 6.0.2
      ignore: 5.3.2
      imurmurhash: 0.1.4
      is-glob: 4.0.3
      json-stable-stringify-without-jsonify: 1.0.1
      lodash.merge: 4.6.2
      minimatch: 3.1.2
      natural-compare: 1.4.0
      optionator: 0.9.4
    transitivePeerDependencies:
      - supports-color

  espree@10.3.0:
    dependencies:
      acorn: 8.14.1
      acorn-jsx: 5.3.2(acorn@8.14.1)
      eslint-visitor-keys: 4.2.0

  esquery@1.6.0:
    dependencies:
      estraverse: 5.3.0

  esrecurse@4.3.0:
    dependencies:
      estraverse: 5.3.0

  estraverse@5.3.0: {}

  esutils@2.0.3: {}

  etag@1.8.1: {}

  exenv@1.2.2: {}

  express@4.21.2:
    dependencies:
      accepts: 1.3.8
      array-flatten: 1.1.1
      body-parser: 1.20.3
      content-disposition: 0.5.4
      content-type: 1.0.5
      cookie: 0.7.1
      cookie-signature: 1.0.6
      debug: 2.6.9
      depd: 2.0.0
      encodeurl: 2.0.0
      escape-html: 1.0.3
      etag: 1.8.1
      finalhandler: 1.3.1
      fresh: 0.5.2
      http-errors: 2.0.0
      merge-descriptors: 1.0.3
      methods: 1.1.2
      on-finished: 2.4.1
      parseurl: 1.3.3
      path-to-regexp: 0.1.12
      proxy-addr: 2.0.7
      qs: 6.13.0
      range-parser: 1.2.1
      safe-buffer: 5.2.1
      send: 0.19.0
      serve-static: 1.16.2
      setprototypeof: 1.2.0
      statuses: 2.0.1
      type-is: 1.6.18
      utils-merge: 1.0.1
      vary: 1.1.2
    transitivePeerDependencies:
      - supports-color

  fast-deep-equal@3.1.3: {}

  fast-glob@3.3.3:
    dependencies:
      '@nodelib/fs.stat': 2.0.5
      '@nodelib/fs.walk': 1.2.8
      glob-parent: 5.1.2
      merge2: 1.4.1
      micromatch: 4.0.8

  fast-json-stable-stringify@2.1.0: {}

  fast-levenshtein@2.0.6: {}

  fastq@1.19.1:
    dependencies:
      reusify: 1.1.0

  fecha@4.2.3: {}

  file-entry-cache@8.0.0:
    dependencies:
      flat-cache: 4.0.1

  fill-range@7.1.1:
    dependencies:
      to-regex-range: 5.0.1

  finalhandler@1.3.1:
    dependencies:
      debug: 2.6.9
      encodeurl: 2.0.0
      escape-html: 1.0.3
      on-finished: 2.4.1
      parseurl: 1.3.3
      statuses: 2.0.1
      unpipe: 1.0.0
    transitivePeerDependencies:
      - supports-color

  find-up@5.0.0:
    dependencies:
      locate-path: 6.0.0
      path-exists: 4.0.0

  flat-cache@4.0.1:
    dependencies:
      flatted: 3.3.3
      keyv: 4.5.4

  flatted@3.3.3: {}

  fn.name@1.1.0: {}

  follow-redirects@1.15.9: {}

  form-data@4.0.2:
    dependencies:
      asynckit: 0.4.0
      combined-stream: 1.0.8
      es-set-tostringtag: 2.1.0
      mime-types: 2.1.35

  forwarded@0.2.0: {}

  fresh@0.5.2: {}

  fsevents@2.3.3:
    optional: true

  function-bind@1.1.2: {}

  gensync@1.0.0-beta.2: {}

  get-caller-file@2.0.5: {}

  get-intrinsic@1.3.0:
    dependencies:
      call-bind-apply-helpers: 1.0.2
      es-define-property: 1.0.1
      es-errors: 1.3.0
      es-object-atoms: 1.1.1
      function-bind: 1.1.2
      get-proto: 1.0.1
      gopd: 1.2.0
      has-symbols: 1.1.0
      hasown: 2.0.2
      math-intrinsics: 1.1.0

  get-proto@1.0.1:
    dependencies:
      dunder-proto: 1.0.1
      es-object-atoms: 1.1.1

  glob-parent@5.1.2:
    dependencies:
      is-glob: 4.0.3

  glob-parent@6.0.2:
    dependencies:
      is-glob: 4.0.3

  globals@11.12.0: {}

  globals@14.0.0: {}

  globals@15.15.0: {}

  globrex@0.1.2: {}

  gopd@1.2.0: {}

  graphemer@1.4.0: {}

  has-flag@3.0.0: {}

  has-flag@4.0.0: {}

  has-symbols@1.1.0: {}

  has-tostringtag@1.0.2:
    dependencies:
      has-symbols: 1.1.0

  hasown@2.0.2:
    dependencies:
      function-bind: 1.1.2

  http-errors@2.0.0:
    dependencies:
      depd: 2.0.0
      inherits: 2.0.4
      setprototypeof: 1.2.0
      statuses: 2.0.1
      toidentifier: 1.0.1

  iconv-lite@0.4.24:
    dependencies:
      safer-buffer: 2.1.2

  ignore-by-default@1.0.1: {}

  ignore@5.3.2: {}

  import-fresh@3.3.1:
    dependencies:
      parent-module: 1.0.1
      resolve-from: 4.0.0

  imurmurhash@0.1.4: {}

  inherits@2.0.4: {}

  invariant@2.2.4:
    dependencies:
      loose-envify: 1.4.0

  ipaddr.js@1.9.1: {}

  is-arrayish@0.3.2: {}

  is-binary-path@2.1.0:
    dependencies:
      binary-extensions: 2.3.0

  is-extglob@2.1.1: {}

  is-fullwidth-code-point@3.0.0: {}

  is-glob@4.0.3:
    dependencies:
      is-extglob: 2.1.1

  is-number@7.0.0: {}

  is-stream@2.0.1: {}

<<<<<<< HEAD
=======
  isarray@1.0.0: {}

>>>>>>> 2d53f812
  isexe@2.0.0: {}

  js-tokens@4.0.0: {}

  js-yaml@4.1.0:
    dependencies:
      argparse: 2.0.1

  jsesc@3.1.0: {}

  json-buffer@3.0.1: {}

  json-schema-traverse@0.4.1: {}

  json-stable-stringify-without-jsonify@1.0.1: {}

  json5@2.2.3: {}

  jsonwebtoken@9.0.2:
    dependencies:
      jws: 3.2.2
      lodash.includes: 4.3.0
      lodash.isboolean: 3.0.3
      lodash.isinteger: 4.0.4
      lodash.isnumber: 3.0.3
      lodash.isplainobject: 4.0.6
      lodash.isstring: 4.0.1
      lodash.once: 4.1.1
      ms: 2.1.3
      semver: 7.7.1

  jwa@1.4.1:
    dependencies:
      buffer-equal-constant-time: 1.0.1
      ecdsa-sig-formatter: 1.0.11
      safe-buffer: 5.2.1

  jws@3.2.2:
    dependencies:
      jwa: 1.4.1
      safe-buffer: 5.2.1

  kareem@2.6.3: {}

  keyv@4.5.4:
    dependencies:
      json-buffer: 3.0.1

  kuler@2.0.0: {}

  levn@0.4.1:
    dependencies:
      prelude-ls: 1.2.1
      type-check: 0.4.0

  locate-path@6.0.0:
    dependencies:
      p-locate: 5.0.0

  lodash.includes@4.3.0: {}

  lodash.isboolean@3.0.3: {}

  lodash.isinteger@4.0.4: {}

  lodash.isnumber@3.0.3: {}

  lodash.isplainobject@4.0.6: {}

  lodash.isstring@4.0.1: {}

  lodash.merge@4.6.2: {}

  lodash.once@4.1.1: {}

  lodash@4.17.21: {}

  logform@2.7.0:
    dependencies:
      '@colors/colors': 1.6.0
      '@types/triple-beam': 1.3.5
      fecha: 4.2.3
      ms: 2.1.3
      safe-stable-stringify: 2.5.0
      triple-beam: 1.4.1

  loose-envify@1.4.0:
    dependencies:
      js-tokens: 4.0.0

  lru-cache@5.1.1:
    dependencies:
      yallist: 3.1.1

  make-error@1.3.6: {}

  math-intrinsics@1.1.0: {}

  media-typer@0.3.0: {}

  memory-pager@1.5.0: {}

  merge-descriptors@1.0.3: {}

  merge2@1.4.1: {}

  methods@1.1.2: {}

  micromatch@4.0.8:
    dependencies:
      braces: 3.0.3
      picomatch: 2.3.1

  mime-db@1.52.0: {}

  mime-types@2.1.35:
    dependencies:
      mime-db: 1.52.0

  mime@1.6.0: {}

  minimatch@3.1.2:
    dependencies:
      brace-expansion: 1.1.11

  minimatch@9.0.5:
    dependencies:
      brace-expansion: 2.0.1

  minimist@1.2.8: {}

  mkdirp@0.5.6:
    dependencies:
      minimist: 1.2.8

  mongodb-connection-string-url@3.0.2:
    dependencies:
      '@types/whatwg-url': 11.0.5
      whatwg-url: 14.1.1

  mongodb@6.14.2:
    dependencies:
      '@mongodb-js/saslprep': 1.2.0
      bson: 6.10.3
      mongodb-connection-string-url: 3.0.2

  mongoose@8.12.1:
    dependencies:
      bson: 6.10.3
      kareem: 2.6.3
      mongodb: 6.14.2
      mpath: 0.9.0
      mquery: 5.0.0
      ms: 2.1.3
      sift: 17.1.3
    transitivePeerDependencies:
      - '@aws-sdk/credential-providers'
      - '@mongodb-js/zstd'
      - gcp-metadata
      - kerberos
      - mongodb-client-encryption
      - snappy
      - socks
      - supports-color

  morgan@1.10.0:
    dependencies:
      basic-auth: 2.0.1
      debug: 2.6.9
      depd: 2.0.0
      on-finished: 2.3.0
      on-headers: 1.0.2
    transitivePeerDependencies:
      - supports-color

  mpath@0.9.0: {}

  mquery@5.0.0:
    dependencies:
      debug: 4.4.0(supports-color@5.5.0)
    transitivePeerDependencies:
      - supports-color

  ms@2.0.0: {}

  ms@2.1.3: {}

  multer@1.4.5-lts.2:
    dependencies:
      append-field: 1.0.0
      busboy: 1.6.0
      concat-stream: 1.6.2
      mkdirp: 0.5.6
      object-assign: 4.1.1
      type-is: 1.6.18
      xtend: 4.0.2

  nanoid@3.3.9: {}

  natural-compare@1.4.0: {}

  negotiator@0.6.3: {}

  node-cron@3.0.3:
    dependencies:
      uuid: 8.3.2

  node-releases@2.0.19: {}

  nodemon@3.1.9:
    dependencies:
      chokidar: 3.6.0
      debug: 4.4.0(supports-color@5.5.0)
      ignore-by-default: 1.0.1
      minimatch: 3.1.2
      pstree.remy: 1.1.8
      semver: 7.7.1
      simple-update-notifier: 2.0.0
      supports-color: 5.5.0
      touch: 3.1.1
      undefsafe: 2.0.5

  normalize-path@3.0.0: {}

  object-assign@4.1.1: {}

  object-inspect@1.13.4: {}

  on-finished@2.3.0:
    dependencies:
      ee-first: 1.1.1

  on-finished@2.4.1:
    dependencies:
      ee-first: 1.1.1

  on-headers@1.0.2: {}

  one-time@1.0.0:
    dependencies:
      fn.name: 1.1.0

  optionator@0.9.4:
    dependencies:
      deep-is: 0.1.4
      fast-levenshtein: 2.0.6
      levn: 0.4.1
      prelude-ls: 1.2.1
      type-check: 0.4.0
      word-wrap: 1.2.5

  p-limit@3.1.0:
    dependencies:
      yocto-queue: 0.1.0

  p-locate@5.0.0:
    dependencies:
      p-limit: 3.1.0

  parent-module@1.0.1:
    dependencies:
      callsites: 3.1.0

  parseurl@1.3.3: {}

  path-exists@4.0.0: {}

  path-key@3.1.1: {}

  path-to-regexp@0.1.12: {}

  picocolors@1.1.1: {}

  picomatch@2.3.1: {}

  postcss@8.5.3:
    dependencies:
      nanoid: 3.3.9
      picocolors: 1.1.1
      source-map-js: 1.2.1

  prelude-ls@1.2.1: {}

<<<<<<< HEAD
=======
  process-nextick-args@2.0.1: {}

>>>>>>> 2d53f812
  prop-types-extra@1.1.1(react@18.3.1):
    dependencies:
      react: 18.3.1
      react-is: 16.13.1
      warning: 4.0.3

  prop-types@15.8.1:
    dependencies:
      loose-envify: 1.4.0
      object-assign: 4.1.1
      react-is: 16.13.1

  proxy-addr@2.0.7:
    dependencies:
      forwarded: 0.2.0
      ipaddr.js: 1.9.1

  proxy-from-env@1.1.0: {}

  pstree.remy@1.1.8: {}

  punycode@2.3.1: {}

  qs@6.13.0:
    dependencies:
      side-channel: 1.1.0

  queue-microtask@1.2.3: {}

  range-parser@1.2.1: {}

  raw-body@2.5.2:
    dependencies:
      bytes: 3.1.2
      http-errors: 2.0.0
      iconv-lite: 0.4.24
      unpipe: 1.0.0

  react-bootstrap@2.10.9(@types/react@18.3.18)(react-dom@18.3.1(react@18.3.1))(react@18.3.1):
    dependencies:
      '@babel/runtime': 7.26.9
      '@restart/hooks': 0.4.16(react@18.3.1)
      '@restart/ui': 1.9.4(react-dom@18.3.1(react@18.3.1))(react@18.3.1)
      '@types/prop-types': 15.7.14
      '@types/react-transition-group': 4.4.12(@types/react@18.3.18)
      classnames: 2.5.1
      dom-helpers: 5.2.1
      invariant: 2.2.4
      prop-types: 15.8.1
      prop-types-extra: 1.1.1(react@18.3.1)
      react: 18.3.1
      react-dom: 18.3.1(react@18.3.1)
      react-transition-group: 4.4.5(react-dom@18.3.1(react@18.3.1))(react@18.3.1)
      uncontrollable: 7.2.1(react@18.3.1)
      warning: 4.0.3
    optionalDependencies:
      '@types/react': 18.3.18

  react-chartjs-2@5.3.0(chart.js@4.4.8)(react@18.3.1):
    dependencies:
      chart.js: 4.4.8
      react: 18.3.1

  react-dom@18.3.1(react@18.3.1):
    dependencies:
      loose-envify: 1.4.0
      react: 18.3.1
      scheduler: 0.23.2

  react-is@16.13.1: {}

  react-lifecycles-compat@3.0.4: {}

  react-modal@3.16.3(react-dom@18.3.1(react@18.3.1))(react@18.3.1):
    dependencies:
      exenv: 1.2.2
      prop-types: 15.8.1
      react: 18.3.1
      react-dom: 18.3.1(react@18.3.1)
      react-lifecycles-compat: 3.0.4
      warning: 4.0.3

  react-refresh@0.14.2: {}

  react-router-dom@7.3.0(react-dom@18.3.1(react@18.3.1))(react@18.3.1):
    dependencies:
      react: 18.3.1
      react-dom: 18.3.1(react@18.3.1)
      react-router: 7.3.0(react-dom@18.3.1(react@18.3.1))(react@18.3.1)

  react-router@7.3.0(react-dom@18.3.1(react@18.3.1))(react@18.3.1):
    dependencies:
      '@types/cookie': 0.6.0
      cookie: 1.0.2
      react: 18.3.1
      set-cookie-parser: 2.7.1
      turbo-stream: 2.4.0
    optionalDependencies:
      react-dom: 18.3.1(react@18.3.1)

  react-toastify@11.0.5(react-dom@18.3.1(react@18.3.1))(react@18.3.1):
    dependencies:
      clsx: 2.1.1
      react: 18.3.1
      react-dom: 18.3.1(react@18.3.1)

  react-transition-group@4.4.5(react-dom@18.3.1(react@18.3.1))(react@18.3.1):
    dependencies:
      '@babel/runtime': 7.26.9
      dom-helpers: 5.2.1
      loose-envify: 1.4.0
      prop-types: 15.8.1
      react: 18.3.1
      react-dom: 18.3.1(react@18.3.1)

  react@18.3.1:
    dependencies:
      loose-envify: 1.4.0

  readable-stream@2.3.8:
    dependencies:
      core-util-is: 1.0.3
      inherits: 2.0.4
      isarray: 1.0.0
      process-nextick-args: 2.0.1
      safe-buffer: 5.1.2
      string_decoder: 1.1.1
      util-deprecate: 1.0.2

  readable-stream@3.6.2:
    dependencies:
      inherits: 2.0.4
      string_decoder: 1.3.0
      util-deprecate: 1.0.2

  readdirp@3.6.0:
    dependencies:
      picomatch: 2.3.1

  regenerator-runtime@0.14.1: {}

  require-directory@2.1.1: {}

  resolve-from@4.0.0: {}

  reusify@1.1.0: {}

  rollup@4.35.0:
    dependencies:
      '@types/estree': 1.0.6
    optionalDependencies:
      '@rollup/rollup-android-arm-eabi': 4.35.0
      '@rollup/rollup-android-arm64': 4.35.0
      '@rollup/rollup-darwin-arm64': 4.35.0
      '@rollup/rollup-darwin-x64': 4.35.0
      '@rollup/rollup-freebsd-arm64': 4.35.0
      '@rollup/rollup-freebsd-x64': 4.35.0
      '@rollup/rollup-linux-arm-gnueabihf': 4.35.0
      '@rollup/rollup-linux-arm-musleabihf': 4.35.0
      '@rollup/rollup-linux-arm64-gnu': 4.35.0
      '@rollup/rollup-linux-arm64-musl': 4.35.0
      '@rollup/rollup-linux-loongarch64-gnu': 4.35.0
      '@rollup/rollup-linux-powerpc64le-gnu': 4.35.0
      '@rollup/rollup-linux-riscv64-gnu': 4.35.0
      '@rollup/rollup-linux-s390x-gnu': 4.35.0
      '@rollup/rollup-linux-x64-gnu': 4.35.0
      '@rollup/rollup-linux-x64-musl': 4.35.0
      '@rollup/rollup-win32-arm64-msvc': 4.35.0
      '@rollup/rollup-win32-ia32-msvc': 4.35.0
      '@rollup/rollup-win32-x64-msvc': 4.35.0
      fsevents: 2.3.3

  run-parallel@1.2.0:
    dependencies:
      queue-microtask: 1.2.3

  rxjs@7.8.2:
    dependencies:
      tslib: 2.8.1

  safe-buffer@5.1.2: {}

  safe-buffer@5.2.1: {}

  safe-stable-stringify@2.5.0: {}

  safer-buffer@2.1.2: {}

  scheduler@0.23.2:
    dependencies:
      loose-envify: 1.4.0

  semver@6.3.1: {}

  semver@7.7.1: {}

  send@0.19.0:
    dependencies:
      debug: 2.6.9
      depd: 2.0.0
      destroy: 1.2.0
      encodeurl: 1.0.2
      escape-html: 1.0.3
      etag: 1.8.1
      fresh: 0.5.2
      http-errors: 2.0.0
      mime: 1.6.0
      ms: 2.1.3
      on-finished: 2.4.1
      range-parser: 1.2.1
      statuses: 2.0.1
    transitivePeerDependencies:
      - supports-color

  serve-static@1.16.2:
    dependencies:
      encodeurl: 2.0.0
      escape-html: 1.0.3
      parseurl: 1.3.3
      send: 0.19.0
    transitivePeerDependencies:
      - supports-color

  set-cookie-parser@2.7.1: {}

  setprototypeof@1.2.0: {}

  shebang-command@2.0.0:
    dependencies:
      shebang-regex: 3.0.0

  shebang-regex@3.0.0: {}

  shell-quote@1.8.2: {}

  side-channel-list@1.0.0:
    dependencies:
      es-errors: 1.3.0
      object-inspect: 1.13.4

  side-channel-map@1.0.1:
    dependencies:
      call-bound: 1.0.4
      es-errors: 1.3.0
      get-intrinsic: 1.3.0
      object-inspect: 1.13.4

  side-channel-weakmap@1.0.2:
    dependencies:
      call-bound: 1.0.4
      es-errors: 1.3.0
      get-intrinsic: 1.3.0
      object-inspect: 1.13.4
      side-channel-map: 1.0.1

  side-channel@1.1.0:
    dependencies:
      es-errors: 1.3.0
      object-inspect: 1.13.4
      side-channel-list: 1.0.0
      side-channel-map: 1.0.1
      side-channel-weakmap: 1.0.2

  sift@17.1.3: {}

  simple-swizzle@0.2.2:
    dependencies:
      is-arrayish: 0.3.2

  simple-update-notifier@2.0.0:
    dependencies:
      semver: 7.7.1

  source-map-js@1.2.1: {}

  sparse-bitfield@3.0.3:
    dependencies:
      memory-pager: 1.5.0

  stack-trace@0.0.10: {}

  statuses@2.0.1: {}

<<<<<<< HEAD
=======
  streamsearch@1.1.0: {}

>>>>>>> 2d53f812
  string-width@4.2.3:
    dependencies:
      emoji-regex: 8.0.0
      is-fullwidth-code-point: 3.0.0
      strip-ansi: 6.0.1

<<<<<<< HEAD
=======
  string_decoder@1.1.1:
    dependencies:
      safe-buffer: 5.1.2

>>>>>>> 2d53f812
  string_decoder@1.3.0:
    dependencies:
      safe-buffer: 5.2.1

  strip-ansi@6.0.1:
    dependencies:
      ansi-regex: 5.0.1

  strip-json-comments@3.1.1: {}

  supports-color@5.5.0:
    dependencies:
      has-flag: 3.0.0

  supports-color@7.2.0:
    dependencies:
      has-flag: 4.0.0

  supports-color@8.1.1:
    dependencies:
      has-flag: 4.0.0

  text-hex@1.0.0: {}

  to-regex-range@5.0.1:
    dependencies:
      is-number: 7.0.0

  toidentifier@1.0.1: {}

  touch@3.1.1: {}

  tr46@5.0.0:
    dependencies:
      punycode: 2.3.1

  tree-kill@1.2.2: {}

  triple-beam@1.4.1: {}

  ts-api-utils@2.1.0(typescript@5.8.2):
    dependencies:
      typescript: 5.8.2

  ts-node@10.9.2(@types/node@22.13.10)(typescript@5.8.2):
    dependencies:
      '@cspotcode/source-map-support': 0.8.1
      '@tsconfig/node10': 1.0.11
      '@tsconfig/node12': 1.0.11
      '@tsconfig/node14': 1.0.3
      '@tsconfig/node16': 1.0.4
      '@types/node': 22.13.10
      acorn: 8.14.1
      acorn-walk: 8.3.4
      arg: 4.1.3
      create-require: 1.1.1
      diff: 4.0.2
      make-error: 1.3.6
      typescript: 5.8.2
      v8-compile-cache-lib: 3.0.1
      yn: 3.1.1

  tsconfck@3.1.5(typescript@5.8.2):
    optionalDependencies:
      typescript: 5.8.2

  tslib@2.8.1: {}

  turbo-stream@2.4.0: {}

  type-check@0.4.0:
    dependencies:
      prelude-ls: 1.2.1

  type-is@1.6.18:
    dependencies:
      media-typer: 0.3.0
      mime-types: 2.1.35

  typedarray@0.0.6: {}

  typescript-eslint@8.27.0(eslint@9.22.0)(typescript@5.8.2):
    dependencies:
      '@typescript-eslint/eslint-plugin': 8.27.0(@typescript-eslint/parser@8.27.0(eslint@9.22.0)(typescript@5.8.2))(eslint@9.22.0)(typescript@5.8.2)
      '@typescript-eslint/parser': 8.27.0(eslint@9.22.0)(typescript@5.8.2)
      '@typescript-eslint/utils': 8.27.0(eslint@9.22.0)(typescript@5.8.2)
      eslint: 9.22.0
      typescript: 5.8.2
    transitivePeerDependencies:
      - supports-color

  typescript@5.8.2: {}

  uncontrollable@7.2.1(react@18.3.1):
    dependencies:
      '@babel/runtime': 7.26.9
      '@types/react': 18.3.18
      invariant: 2.2.4
      react: 18.3.1
      react-lifecycles-compat: 3.0.4

  uncontrollable@8.0.4(react@18.3.1):
    dependencies:
      react: 18.3.1

  undefsafe@2.0.5: {}

  undici-types@6.20.0: {}

  unpipe@1.0.0: {}

  update-browserslist-db@1.1.3(browserslist@4.24.4):
    dependencies:
      browserslist: 4.24.4
      escalade: 3.2.0
      picocolors: 1.1.1

  uri-js@4.4.1:
    dependencies:
      punycode: 2.3.1

  util-deprecate@1.0.2: {}

  utils-merge@1.0.1: {}

  uuid@8.3.2: {}

  v8-compile-cache-lib@3.0.1: {}

  vary@1.1.2: {}

  vite-tsconfig-paths@5.1.4(typescript@5.8.2)(vite@6.2.1(@types/node@22.13.10)(yaml@2.7.0)):
    dependencies:
      debug: 4.4.0(supports-color@5.5.0)
      globrex: 0.1.2
      tsconfck: 3.1.5(typescript@5.8.2)
    optionalDependencies:
      vite: 6.2.1(@types/node@22.13.10)(yaml@2.7.0)
    transitivePeerDependencies:
      - supports-color
      - typescript

  vite@6.2.1(@types/node@22.13.10)(yaml@2.7.0):
    dependencies:
      esbuild: 0.25.0
      postcss: 8.5.3
      rollup: 4.35.0
    optionalDependencies:
      '@types/node': 22.13.10
      fsevents: 2.3.3
      yaml: 2.7.0

  warning@4.0.3:
    dependencies:
      loose-envify: 1.4.0

  webidl-conversions@7.0.0: {}

  whatwg-url@14.1.1:
    dependencies:
      tr46: 5.0.0
      webidl-conversions: 7.0.0

  which@2.0.2:
    dependencies:
      isexe: 2.0.0

  winston-transport@4.9.0:
    dependencies:
      logform: 2.7.0
      readable-stream: 3.6.2
      triple-beam: 1.4.1

  winston@3.17.0:
    dependencies:
      '@colors/colors': 1.6.0
      '@dabh/diagnostics': 2.0.3
      async: 3.2.6
      is-stream: 2.0.1
      logform: 2.7.0
      one-time: 1.0.0
      readable-stream: 3.6.2
      safe-stable-stringify: 2.5.0
      stack-trace: 0.0.10
      triple-beam: 1.4.1
      winston-transport: 4.9.0

  word-wrap@1.2.5: {}

  wrap-ansi@7.0.0:
    dependencies:
      ansi-styles: 4.3.0
      string-width: 4.2.3
      strip-ansi: 6.0.1

<<<<<<< HEAD
=======
  xtend@4.0.2: {}

>>>>>>> 2d53f812
  y18n@5.0.8: {}

  yallist@3.1.1: {}

  yaml@2.7.0:
    optional: true

  yargs-parser@21.1.1: {}

  yargs@17.7.2:
    dependencies:
      cliui: 8.0.1
      escalade: 3.2.0
      get-caller-file: 2.0.5
      require-directory: 2.1.1
      string-width: 4.2.3
      y18n: 5.0.8
      yargs-parser: 21.1.1

  yn@3.1.1: {}

  yocto-queue@0.1.0: {}<|MERGE_RESOLUTION|>--- conflicted
+++ resolved
@@ -23,8 +23,6 @@
       concurrently:
         specifier: ^9.1.2
         version: 9.1.2
-<<<<<<< HEAD
-=======
     devDependencies:
       typescript:
         specifier: ^5.8.2
@@ -32,7 +30,6 @@
       typescript-eslint:
         specifier: ^8.27.0
         version: 8.27.0(eslint@9.22.0)(typescript@5.8.2)
->>>>>>> 2d53f812
 
   backend:
     dependencies:
@@ -1421,12 +1418,9 @@
     resolution: {integrity: sha512-hFoiJiTl63nn+kstHGBtewWSKnQLpyb155KHheA1l39uvtO9nWIop1p3udqPcUd/xbF1VLMO4n7OI6p7RbngDg==}
     engines: {node: '>=8'}
 
-<<<<<<< HEAD
-=======
   isarray@1.0.0:
     resolution: {integrity: sha512-VLghIWNM6ELQzo7zwmcg0NmTVyWKYjvIeM83yjp0wRDTmUnrM678fQbcKBo6n2CJEF0szoG//ytg+TKla89ALQ==}
 
->>>>>>> 2d53f812
   isexe@2.0.0:
     resolution: {integrity: sha512-RHxMLp9lnKHGHRng9QFhRCMbYAcVpn69smSGcq3f36xjgVVWThj4qqLbTLlq7Ssj8B+fIQ1EuCEGI2lKsyQeIw==}
 
@@ -1731,12 +1725,9 @@
     resolution: {integrity: sha512-vkcDPrRZo1QZLbn5RLGPpg/WmIQ65qoWWhcGKf/b5eplkkarX0m9z8ppCat4mlOqUsWpyNuYgO3VRyrYHSzX5g==}
     engines: {node: '>= 0.8.0'}
 
-<<<<<<< HEAD
-=======
   process-nextick-args@2.0.1:
     resolution: {integrity: sha512-3ouUOpQhtgrbOa17J7+uxOTpITYWaGP7/AhoR3+A+/1e9skrzelGi/dXzEYyvbxubEF6Wn2ypscTKiKJFFn1ag==}
 
->>>>>>> 2d53f812
   prop-types-extra@1.1.1:
     resolution: {integrity: sha512-59+AHNnHYCdiC+vMwY52WmvP5dM3QLeoumYuEyceQDi9aEhtwN9zIQ2ZNo25sMyXnbh32h+P1ezDsUpUH3JAew==}
     peerDependencies:
@@ -1972,23 +1963,17 @@
     resolution: {integrity: sha512-RwNA9Z/7PrK06rYLIzFMlaF+l73iwpzsqRIFgbMLbTcLD6cOao82TaWefPXQvB2fOC4AjuYSEndS7N/mTCbkdQ==}
     engines: {node: '>= 0.8'}
 
-<<<<<<< HEAD
-=======
   streamsearch@1.1.0:
     resolution: {integrity: sha512-Mcc5wHehp9aXz1ax6bZUyY5afg9u2rv5cqQI3mRrYkGC8rW2hM02jWuwjtL++LS5qinSyhj2QfLyNsuc+VsExg==}
     engines: {node: '>=10.0.0'}
 
->>>>>>> 2d53f812
   string-width@4.2.3:
     resolution: {integrity: sha512-wKyQRQpjJ0sIp62ErSZdGsjMJWsap5oRNihHhu6G7JVO/9jIB6UyevL+tXuOqrng8j/cxKTWyWUwvSTriiZz/g==}
     engines: {node: '>=8'}
 
-<<<<<<< HEAD
-=======
   string_decoder@1.1.1:
     resolution: {integrity: sha512-n/ShnvDi6FHbbVfviro+WojiFzv+s8MPMHBczVePfUpDJLwoLT0ht1l4YwBCbi8pJAveEEdnkHyPyTP/mzRfwg==}
 
->>>>>>> 2d53f812
   string_decoder@1.3.0:
     resolution: {integrity: sha512-hkRX8U1WjJFd8LsDJ2yQ/wWWxaopEsABU1XfkM8A+j0+85JAGppt16cr1Whg6KIbb4okU6Mql6BOj+uup/wKeA==}
 
@@ -2225,13 +2210,10 @@
     resolution: {integrity: sha512-YVGIj2kamLSTxw6NsZjoBxfSwsn0ycdesmc4p+Q21c5zPuZ1pl+NfxVdxPtdHvmNVOQ6XSYG4AUtyt/Fi7D16Q==}
     engines: {node: '>=10'}
 
-<<<<<<< HEAD
-=======
   xtend@4.0.2:
     resolution: {integrity: sha512-LKYU1iAXJXUgAXn9URjiu+MWhyUXHsvfp7mcuYm9dSUKK0/CjtrUwFAxD82/mCWbtLsGjFIad0wIsod4zrTAEQ==}
     engines: {node: '>=0.4'}
 
->>>>>>> 2d53f812
   y18n@5.0.8:
     resolution: {integrity: sha512-0pfFzegeDWJHJIAmTLRP2DwHjdF5s7jo9tuztdQxAhINCdvS+3nGINqPd00AphqJR/0LhANUS6/+7SCb98YOfA==}
     engines: {node: '>=10'}
@@ -3520,11 +3502,8 @@
 
   is-stream@2.0.1: {}
 
-<<<<<<< HEAD
-=======
   isarray@1.0.0: {}
 
->>>>>>> 2d53f812
   isexe@2.0.0: {}
 
   js-tokens@4.0.0: {}
@@ -3808,11 +3787,8 @@
 
   prelude-ls@1.2.1: {}
 
-<<<<<<< HEAD
-=======
   process-nextick-args@2.0.1: {}
 
->>>>>>> 2d53f812
   prop-types-extra@1.1.1(react@18.3.1):
     dependencies:
       react: 18.3.1
@@ -4096,24 +4072,18 @@
 
   statuses@2.0.1: {}
 
-<<<<<<< HEAD
-=======
   streamsearch@1.1.0: {}
 
->>>>>>> 2d53f812
   string-width@4.2.3:
     dependencies:
       emoji-regex: 8.0.0
       is-fullwidth-code-point: 3.0.0
       strip-ansi: 6.0.1
 
-<<<<<<< HEAD
-=======
   string_decoder@1.1.1:
     dependencies:
       safe-buffer: 5.1.2
 
->>>>>>> 2d53f812
   string_decoder@1.3.0:
     dependencies:
       safe-buffer: 5.2.1
@@ -4309,11 +4279,8 @@
       string-width: 4.2.3
       strip-ansi: 6.0.1
 
-<<<<<<< HEAD
-=======
   xtend@4.0.2: {}
 
->>>>>>> 2d53f812
   y18n@5.0.8: {}
 
   yallist@3.1.1: {}
